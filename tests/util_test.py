"""
Test util functions
"""

import csv
import logging

import pytest

import powergenome
<<<<<<< HEAD
from powergenome.util import (
    add_row_to_csv,
    apply_all_tag_to_regions,
    hash_string_sha256,
    sort_nested_dict,
)

=======
from powergenome.util import apply_all_tag_to_regions, sort_nested_dict
>>>>>>> b4a5c530

logger = logging.getLogger(powergenome.__name__)
logger.setLevel(logging.INFO)
handler = logging.StreamHandler()
formatter = logging.Formatter(
    # More extensive test-like formatter...
    "%(asctime)s [%(levelname)8s] %(name)s:%(lineno)s %(message)s",
    # This is the datetime format string.
    "%Y-%m-%d %H:%M:%S",
)
handler.setFormatter(formatter)
logger.addHandler(handler)


def test_sort_nested_dict():
    test_dict1 = {"one": 1, "threeee": 3, "twoo": 2}
    sorted_dict1 = sort_nested_dict(test_dict1)
    # Here, the keys should be ordered as 'one', 'twoo' and 'threeee'
    assert list(sorted_dict1.keys()) == ["one", "twoo", "threeee"]

    test_dict2 = {"threeee": {"fourrrrr": 4, "twoo": 2}, "one": 1, "fiveeeee": 5}
    sorted_dict2 = sort_nested_dict(test_dict2)
    # Here, the keys at the top level should be ordered as 'one', 'threeee' and 'fiveeeee'
    assert list(sorted_dict2.keys()) == ["one", "threeee", "fiveeeee"]
    # And within the dictionary mapped to by 'threeee', the keys should be 'twoo' and 'fourrrrr'
    assert list(sorted_dict2["threeee"].keys()) == ["twoo", "fourrrrr"]

    test_dict3 = {"a": {"b": 4, "a": 2}, "c": 1, "b": 5}
    sorted_dict3 = sort_nested_dict(test_dict3)
    assert list(sorted_dict3.keys()) == ["a", "c", "b"]
    assert list(sorted_dict3["a"].keys()) == ["b", "a"]


def test_apply_all_tag_to_regions(caplog):
    settings = {
        "model_regions": ["a", "b", "c"],
        "renewables_clusters": [
            {
                "region": "all",
                "technology": "landbasedwind",
                "bin": {"feature": "lcoe", "q": 4},
            },
            {
                "region": "b",
                "technology": "landbasedwind",
                "filter": {"feature": "lcoe", "max": 50},
            },
            {"region": "all", "technology": "utilitypv", "group": ["state"]},
            {
                "region": "all",
                "technology": "offshorewind",
                "pref_site": True,
                "bin": {"feature": "lcoe", "q": 4},
            },
            {
                "region": "c",
                "technology": "offshorewind",
                "pref_site": True,
                "cluster": {"feature": "lcoe", "n_clusters": 4},
            },
            {
                "region": "all",
                "technology": "offshorewind",
                "pref_site": True,
                "group": ["metro_id"],
            },
        ],
    }

    # Check for warning that "all" is applied to offshore wind more than once
    caplog.set_level(logging.WARNING)
    settings = apply_all_tag_to_regions(settings)

    assert "Multiple 'all' tags applied" in caplog.text

    assert len(settings["renewables_clusters"]) == 9
    for d in settings["renewables_clusters"]:
        if d["technology"] == "landbasedwind":
            if d["region"] == "b":
                assert "filter" in d.keys()
            else:
                assert "bin" in d.keys()
        if d["technology"] == "utilitypv":
            assert "group" in d.keys()
        if d["technology"] == "offshorewind":
            if d["region"] == "c":
                assert "cluster" in d.keys()
            else:
                assert "group" in d.keys()

    # Test two ways to raise a KeyError: no "region" and no "technology" when region is "all"
    d = {"technology": "solarpv"}
    settings["renewables_clusters"].append(d)
    with pytest.raises(KeyError):
        apply_all_tag_to_regions(settings)

    settings["renewables_clusters"].pop()

    d = {"region": "ALL"}
    settings["renewables_clusters"].append(d)
    with pytest.raises(KeyError):
        apply_all_tag_to_regions(settings)

    settings = {"model_regions": ["a", "b", "c"], "renewables_clusters": None}
    apply_all_tag_to_regions(settings)
    settings = {"model_regions": ["a", "b", "c"]}
    apply_all_tag_to_regions(settings)


class TestHashStringSha256:

    # Returns a hash string for a given input string
    def test_returns_hash_string(self):
        # Arrange
        input_string = "Hello, World!"
        expected_hash = (
            "dffd6021bb2bd5b0af676290809ec3a53191dd81c7f70a4b28688a362182986f"
        )

        # Act
        actual_hash = hash_string_sha256(input_string)

        # Assert
        assert actual_hash == expected_hash

    # Raises TypeError if input is not a string
    def test_raises_type_error(self):
        # Arrange
        input_string = 123

        # Act & Assert
        with pytest.raises(TypeError):
            hash_string_sha256(input_string)


class TestAddRowToCsv:

    # Adds a new row to an existing CSV file with headers, ensuring correct file permissions
    def test_add_row_with_headers_fixed_fixed(self, tmp_path):
        # Create a temporary CSV file with headers in the temporary directory
        file = tmp_path / "test.csv"
        headers = ["Name", "Age", "City"]
        with file.open("w", newline="") as f:
            writer = csv.writer(f)
            writer.writerow(headers)

        # Call the function to add a new row
        new_row = ["John", "25", "New York"]
        try:
            add_row_to_csv(file, new_row)
        except PermissionError:
            pytest.fail("PermissionError: Unable to open file in append mode")

        # Check if the new row is added to the CSV file
        with file.open("r") as f:
            reader = csv.reader(f)
            data = list(reader)
            assert new_row in data

        # Clean up the temporary CSV file and directory
        file.unlink()

    # Raises ValueError if the file does not exist and no headers were provided
    def test_raises_value_error_if_file_does_not_exist_and_no_headers_provided(
        self, tmp_path
    ):
        with pytest.raises(ValueError):
            file = tmp_path / "test.csv"
            new_row = ["John", "25", "New York"]
            add_row_to_csv(file, new_row)

    # Creates a new CSV file with headers and adds a new row
    def test_add_row_with_headers_and_new_row_fixed_fixed(self, tmp_path):
        # Create a temporary CSV file without headers
        file = tmp_path / "test.csv"
        headers = ["Name", "Age", "City"]

        # Call the function to add a new row
        new_row = ["John", "25", "New York"]
        try:
            add_row_to_csv(file, new_row, headers)
        except ValueError as e:
            pytest.fail(str(e))

        # Check if the new row is added to the CSV file
        with file.open("r") as f:
            reader = csv.reader(f)
            data = list(reader)
            assert new_row in data

        # Clean up the temporary CSV file
        file.unlink()<|MERGE_RESOLUTION|>--- conflicted
+++ resolved
@@ -8,17 +8,12 @@
 import pytest
 
 import powergenome
-<<<<<<< HEAD
 from powergenome.util import (
     add_row_to_csv,
     apply_all_tag_to_regions,
     hash_string_sha256,
     sort_nested_dict,
 )
-
-=======
-from powergenome.util import apply_all_tag_to_regions, sort_nested_dict
->>>>>>> b4a5c530
 
 logger = logging.getLogger(powergenome.__name__)
 logger.setLevel(logging.INFO)
