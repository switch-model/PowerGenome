--- conflicted
+++ resolved
@@ -9,16 +9,12 @@
 
 import powergenome
 from powergenome.eia_opendata import fetch_fuel_prices, modify_fuel_prices
-<<<<<<< HEAD
 from powergenome.fuels import (
     add_user_fuel_prices,
     add_carbon_tax,
     adjust_ccs_fuels,
     fuel_cost_table,
 )
-=======
-from powergenome.fuels import add_carbon_tax, add_user_fuel_prices, fuel_cost_table
->>>>>>> b4a5c530
 from powergenome.generators import GeneratorClusters
 from powergenome.params import DATA_PATHS
 from powergenome.util import init_pudl_connection
