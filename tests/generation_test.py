"""Test functions in generation.py"""
import logging
import sqlite3
import os
from pathlib import Path
from powergenome.GenX import (
    RESOURCE_TAGS,
    add_cap_res_network,
    check_resource_tags,
    create_policy_req,
    create_regional_cap_res,
    hydro_energy_to_power,
    max_cap_req,
    min_cap_req,
    network_line_loss,
    network_max_reinforcement,
    network_reinforcement_cost,
    reduce_time_domain,
    round_col_values,
    set_int_cols,
)
from powergenome.eia_opendata import add_user_fuel_prices
from powergenome.external_data import make_generator_variability

from powergenome.fuels import fuel_cost_table
from powergenome.nrelatb import db_col_values

CWD = Path.cwd()
# os.environ["RESOURCE_GROUPS"] = str(CWD / "data" / "resource_groups_base")
# os.environ["PUDL_DB"] = "sqlite:////" + str(
#     CWD / "tests" / "data" / "pudl_test_data.db"
# )
# os.environ["PG_DB"] = "sqlite:////" + str(
#     CWD / "tests" / "data" / "pg_misc_tables.sqlite3"
# )

import numpy as np
import pandas as pd
import sqlalchemy
import powergenome
import pytest
from powergenome.generators import (
    fill_missing_tech_descriptions,
    gentype_region_capacity_factor,
    group_technologies,
    label_retirement_year,
    label_small_hydro,
    load_demand_response_efs_profile,
    unit_generator_heat_rates,
    load_860m,
    GeneratorClusters,
    energy_storage_mwh,
)
from powergenome.load_profiles import (
    add_load_growth,
    make_final_load_curves,
    make_load_curves,
)
from powergenome.params import DATA_PATHS, SETTINGS  # , SETTINGS
from powergenome.transmission import (
    agg_transmission_constraints,
    transmission_line_distance,
)
from powergenome.util import (
    build_scenario_settings,
    init_pudl_connection,
    check_settings,
    load_settings,
    map_agg_region_names,
    regions_to_keep,
    remove_fuel_scenario_name,
    reverse_dict_of_lists,
    write_results_file,
)

logger = logging.getLogger(powergenome.__name__)
logger.setLevel(logging.INFO)
handler = logging.StreamHandler()
formatter = logging.Formatter(
    # More extensive test-like formatter...
    "%(asctime)s [%(levelname)8s] %(name)s:%(lineno)s %(message)s",
    # This is the datetime format string.
    "%Y-%m-%d %H:%M:%S",
)
handler.setFormatter(formatter)
logger.addHandler(handler)

# pudl_engine = sqlite3.connect(DATA_PATHS["test_data"] / "pudl_test_data.db")
# pg_engine = sqlalchemy.create_engine(
#     "sqlite:////" + str(DATA_PATHS["test_data"] / "pg_misc_tables.sqlite3")
# )
if os.name == "nt":
    # if user is using a windows system
    sql_prefix = "sqlite:///"
else:
    sql_prefix = "sqlite:////"
pudl_engine, pudl_out, pg_engine = init_pudl_connection(
    start_year=2018,
    end_year=2020,
    pudl_db=sql_prefix + str(DATA_PATHS["test_data"] / "pudl_test_data.db"),
    pg_db=sql_prefix + str(DATA_PATHS["test_data"] / "pg_misc_tables.sqlite3"),
)


@pytest.fixture(scope="module")
def generation_fuel_eia923_data():
    gen_fuel = pd.read_sql_query(
        "SELECT * FROM generation_fuel_eia923",
        pudl_engine,
        parse_dates=["report_date"],
    )
    return gen_fuel


@pytest.fixture(scope="module")
def generators_eia860_data():
    sql = """
        SELECT *
        FROM generators_eia860
        WHERE operational_status_code = 'OP'
    """
    gens_860 = pd.read_sql_query(
        sql, pudl_engine, parse_dates=["report_date", "planned_retirement_date"]
    )
    return gens_860


@pytest.fixture(scope="module")
def generators_entity_eia_data():
    gen_entity = pd.read_sql_query(
        "SELECT * FROM generators_entity_eia",
        pudl_engine,
        parse_dates=["operating_date"],
    )
    return gen_entity


@pytest.fixture(scope="module")
def plant_region_map_ipm_data():
    plant_region_map = pd.read_sql_query(
        "SELECT * FROM plant_region_map_epaipm", pudl_engine
    )
    return plant_region_map


@pytest.fixture(scope="module")
def test_settings():
    settings = load_settings(DATA_PATHS["test_data"] / "test_settings.yml")
    settings["RESOURCE_GROUPS"] = DATA_PATHS["test_data"] / "resource_groups_base"
    return settings


@pytest.fixture(scope="module")
def CA_AZ_settings():
    settings = load_settings(
        DATA_PATHS["powergenome"].parent / "example_systems" / "CA_AZ" / "settings"
    )
    settings["input_folder"] = Path(
        DATA_PATHS["powergenome"].parent
        / "example_systems"
        / "CA_AZ"
        / settings["input_folder"]
    )
    settings["RESOURCE_GROUPS"] = DATA_PATHS["test_data"] / "resource_groups_base"
    scenario_definitions = pd.read_csv(
        settings["input_folder"] / settings["scenario_definitions_fn"]
    )
    scenario_settings = build_scenario_settings(settings, scenario_definitions)

    return scenario_settings[2030]["p1"]


class MockPudlOut:
    """
    The methods in this class read pre-calculated tables from a sqlite db and return
    the expected values from pudl_out methods.
    """

    def hr_by_unit():
        "Heat rate by unit over multiple years"
        hr_by_unit = pd.read_sql_query(
            "SELECT * FROM hr_by_unit", pudl_engine, parse_dates=["report_date"]
        )
        return hr_by_unit

    def bga():
        "Boiler generator associations with unit_id_pudl values"
        bga = pd.read_sql_query(
            "SELECT * FROM boiler_generator_assn_eia860", pudl_engine
        )
        return bga


def test_load_single_settings():
    settings = load_settings(
        DATA_PATHS["powergenome"].parent
        / "example_systems"
        / "CA_AZ"
        / "combined_settings.yml"
    )


def test_load_multiple_settings():
    settings = load_settings(
        DATA_PATHS["powergenome"].parent / "example_systems" / "CA_AZ" / "settings"
    )


def test_group_technologies(generators_eia860_data, test_settings):
    df = generators_eia860_data.loc[
        generators_eia860_data.report_date.dt.year == 2020, :
    ]
    # df = df.query("report_date.dt.year==2017")
    df = df.drop_duplicates(subset=["plant_id_eia", "generator_id"])

    grouped_by_tech = group_technologies(
        df,
        test_settings.get("group_technologies"),
        test_settings.get("tech_groups", {}) or {},
        test_settings.get("regional_no_grouping", {}) or {},
    )
    techs = grouped_by_tech["technology_description"].unique()
    capacities = grouped_by_tech.groupby("technology_description")[
        test_settings["capacity_col"]
    ].sum()
    # expected_hydro_cap = 48.1
    hydro_cap = capacities["Conventional Hydroelectric"]
    expected_peaker_cap = 354.8
    # peaker_cap = capacities["Peaker"]

    assert len(df) == len(grouped_by_tech)
    assert df["capacity_mw"].sum() == grouped_by_tech["capacity_mw"].sum()
    assert "Peaker" in techs
    # assert np.allclose(hydro_cap, expected_hydro_cap)
    # assert np.allclose(peaker_cap, expected_peaker_cap)


def test_fill_missing_tech_descriptions(generators_eia860_data):
    filled = fill_missing_tech_descriptions(generators_eia860_data)

    assert len(generators_eia860_data) == len(
        filled.dropna(subset=["technology_description"])
    )


def test_label_small_hyro(
    generators_eia860_data, test_settings, plant_region_map_ipm_data
):
    region_agg_map = reverse_dict_of_lists(test_settings.get("region_aggregations", {}))
    model_region_map_df = map_agg_region_names(
        df=plant_region_map_ipm_data,
        region_agg_map=region_agg_map,
        original_col_name="region",
        new_col_name="model_region",
    )
    df = pd.merge(
        generators_eia860_data, model_region_map_df, on="plant_id_eia", how="left"
    )
    logger.info(df[["plant_id_eia", "technology_description", "model_region"]].head())

    # df["model_region"] = df["region"].map(reverse_dict_of_lists)

    df = label_small_hydro(df, test_settings, by=["plant_id_eia", "report_date"])
    print(df.query("plant_id_eia==34"))
    logger.info(df["technology_description"].unique())

    assert "Small Hydroelectric" in df["technology_description"].unique()
    assert np.allclose(
        df.loc[df.technology_description == "Small Hydroelectric", "capacity_mw"].sum(),
        140.5,
    )


# def test_label_retirement_year(
#     generators_eia860_data, generators_entity_eia_data, test_settings
# ):
#     gens = pd.merge(
#         generators_eia860_data,
#         generators_entity_eia_data,
#         on=["plant_id_eia", "generator_id"],
#         how="left",
#     )
#     df = label_retirement_year(gens, test_settings)
#     print(df)

#     assert df.loc[df["retirement_year"].isnull(), :].empty is True


def test_unit_generator_heat_rates(data_years=[2020]):
    hr_df = unit_generator_heat_rates(MockPudlOut, data_years)

    assert hr_df.empty is False
    assert "heat_rate_mmbtu_mwh" in hr_df.columns
    assert np.allclose(
        hr_df.query("plant_id_eia==117 & unit_id_pudl == 2")[
            "heat_rate_mmbtu_mwh"
        ].values,
        [7.635626],
    )


def test_load_860m(test_settings):
    eia_860m = load_860m(test_settings)
    test_settings["eia_860m_fn"] = None
    eia_860m = load_860m(test_settings)


def test_agg_transmission_constraints(test_settings):
    agg_transmission_constraints(pg_engine, test_settings)


def test_demand_curve(test_settings):
    make_load_curves(pg_engine, test_settings)


def test_alt_table_load_sources(CA_AZ_settings):
    # Test with a single non-default load table
    CA_AZ_settings["load_source_table_name"] = {
        # "EFS": "load_curves_nrel_efs",
        "FERC": "load_curves_ferc",
    }
    CA_AZ_settings["regional_load_source"] = "FERC"
    CA_AZ_settings["EFS_DATA"] = DATA_PATHS["test_data"] / "efs"
    make_final_load_curves(pg_engine, CA_AZ_settings)


def test_combined_load_sources(CA_AZ_settings):
    # Test with a combination of user and database load sources
    CA_AZ_settings["regional_load_fn"] = "test_regional_load_profiles.csv"
    CA_AZ_settings["load_source_table_name"] = {"EFS": "load_curves_nrel_efs"}
    CA_AZ_settings["regional_load_source"] = {
        "USER": ["CA_N", "CA_S"],
        "EFS": ["WECC_AZ"],
    }
    CA_AZ_settings["load_source_table_name"] = {
        "EFS": "load_curves_nrel_efs",
        "FERC": "load_curves_ferc",
    }
    CA_AZ_settings["EFS_DATA"] = DATA_PATHS["test_data"] / "efs"
    make_final_load_curves(pg_engine, CA_AZ_settings)


def test_check_settings(test_settings):
    check_settings(test_settings, pg_engine)


# def test_gentype_region_capacity_factor(plant_region_map_ipm_data, test_settings):
#     cf_techs = test_settings["capacity_factor_techs"]

#     plant_region_map_ipm_data = plant_region_map_ipm_data.rename(
#         columns={"region": "model_region"}
#     )
#     df = gentype_region_capacity_factor(
#         pudl_engine, plant_region_map_ipm_data, test_settings
#     )
#     print(df.technology.unique())
#     assert "Biomass" in df.technology.unique()
#     # CF can sometime be greater than 1, but shouldn't be significantly higher.
#     assert df.loc[df["technology"].isin(cf_techs), "capacity_factor"].max() < 2


def test_gen_integration(CA_AZ_settings, tmp_path):
    CA_AZ_settings["atb_modifiers"] = {
        "ngccccs": {
            "technology": "NaturalGas",
            "tech_detail": "CCCCSAvgCF",
            "Heat_Rate_MMBTU_per_MWh": 7.159,
        }
    }
    CA_AZ_settings["modified_atb_new_gen"]["NGCCS100"]["heat_rate"] = 7.5
    CA_AZ_settings["EFS_DATA"] = DATA_PATHS["test_data"] / "efs"
    gc = GeneratorClusters(
        pudl_engine, pudl_out, pg_engine, CA_AZ_settings, supplement_with_860m=False
    )
    all_gens = gc.create_all_generators()
    assert np.allclose(
        all_gens.query("technology.str.contains('NaturalGas_CCCCS', case=False)")[
            "Heat_Rate_MMBTU_per_MWh"
        ].mean(),
        7.159,
    )
    assert np.allclose(
        all_gens.query("technology.str.contains('CCS100', case=False)")[
            "Heat_Rate_MMBTU_per_MWh"
        ].mean(),
        7.5,
    )
    gen_variability = make_generator_variability(all_gens)
    assert (gen_variability >= 0).all().all()

    fuels = fuel_cost_table(
        fuel_costs=gc.fuel_prices,
        generators=gc.all_resources,
        settings=gc.settings,
    )
    fuels.index.name = "Time_Index"
    write_results_file(
        df=remove_fuel_scenario_name(fuels, gc.settings)
        .pipe(set_int_cols)
        .pipe(round_col_values),
        folder=tmp_path,
        file_name="Fuels_data.csv",
        include_index=True,
    )
    load = make_final_load_curves(pg_engine=pg_engine, settings=gc.settings)
    (
        reduced_resource_profile,
        reduced_load_profile,
        time_series_mapping,
        representative_point,
    ) = reduce_time_domain(gen_variability, load, gc.settings)
    if gc.settings["reduce_time_domain"]:
        assert len(representative_point) == gc.settings["time_domain_periods"]
        assert (
            time_series_mapping["Rep_Period"].nunique()
            == gc.settings["time_domain_periods"]
        )
        assert representative_point.isna().any().all() == False
        assert time_series_mapping.isna().any().all() == False
    assert len(reduced_load_profile) == len(reduced_resource_profile)

    gc.settings["distributed_gen_method"]["CA_N"] = "fraction_load"
    gc.settings["distributed_gen_values"][2030]["CA_N"] = 0.1
    gc.settings["regional_load_fn"] = "test_regional_load_profiles.csv"
    gc.settings["regional_load_includes_demand_response"] = False
    make_final_load_curves(pg_engine=pg_engine, settings=gc.settings)

    model_regions_gdf = gc.model_regions_gdf
    transmission = (
        agg_transmission_constraints(pg_engine=pg_engine, settings=gc.settings)
        .pipe(
            transmission_line_distance,
            ipm_shapefile=model_regions_gdf,
            settings=gc.settings,
            units="mile",
        )
        .pipe(network_line_loss, settings=gc.settings)
        .pipe(network_max_reinforcement, settings=gc.settings)
        .pipe(network_reinforcement_cost, settings=gc.settings)
        .pipe(set_int_cols)
        .pipe(round_col_values)
        .pipe(add_cap_res_network, settings=gc.settings)
    )

    if gc.settings.get("emission_policies_fn"):
        energy_share_req = create_policy_req(gc.settings, col_str_match="ESR")
        co2_cap = create_policy_req(gc.settings, col_str_match="CO_2")
    min_cap = min_cap_req(gc.settings)

    cap_res = create_regional_cap_res(gc.settings)


def test_existing_gen_profiles():
    ipm_regions = pd.read_sql_table("regions_entity_epaipm", pg_engine)
    regions = [r for r in ipm_regions.region_id_epaipm.to_list() if "CN_" not in r]

    s = """
    SELECT DISTINCT technology_description
    FROM generators_eia860
    """
    technologies = (
        pd.read_sql_query(s, pudl_engine).dropna()["technology_description"].to_list()
    )
    technologies.remove("Natural Gas with Compressed Air Storage")
    settings = dict(
        RESOURCE_GROUPS=DATA_PATHS["test_data"] / "resource_groups_base",
        target_usd_year=2019,
        model_year=2030,
        model_first_planning_year=2022,
        model_regions=regions,
        data_years=[2020],
        capacity_col="capacity_mw",
        num_clusters={tech: 2 for tech in technologies},
        retirement_ages={tech: 200 for tech in technologies},
        atb_data_year=2021,
        atb_existing_year=2019,
        fuel_eia_aeo_year=2020,
        load_eia_aeo_year=2020,
        aeo_fuel_usd_year=2019,
        eia_series_region_names={
            "mountain": "MTN",
            "pacific": "PCF",
            "west_south_central": "WSC",
            "east_south_central": "ESC",
            "south_atlantic": "SOATL",
            "west_north_central": "WNC",
            "east_north_central": "ENC",
            "middle_atlantic": "MDATL",
            "new_england": "NEENGL",
        },
        eia_series_fuel_names={
            "coal": "STC",
            "naturalgas": "NG",
            "distillate": "DFO",
            "uranium": "U",
        },
        eia_series_scenario_names={
            "reference": "REF2020",
        },
        aeo_fuel_scenarios={
            "coal": "reference",
            "naturalgas": "reference",
            "distillate": "reference",
            "uranium": "reference",
        },
        eia_atb_tech_map={
            "Battery": "Battery_*",
            "Batteries": "Battery_*",
            "Biomass": "Biopower_Dedicated",
            "Solar Thermal without Energy Storage": "CSP_Class1",
            "Conventional Steam Coal": "Coal_newAvgCF",
            "Coal Integrated Gasification Combined Cycle": "NaturalGas_CCAvgCF",
            "Natural Gas Fired Combined Cycle": "NaturalGas_CCAvgCF",  # [NaturalGas_CCAvgCF, NETL_NGCC]
            "Natural Gas Fired Combustion Turbine": "NaturalGas_CTAvgCF",
            "Peaker": "NaturalGas_CTAvgCF",
            "Natural Gas Internal Combustion Engine": "NaturalGas_CTAvgCF",
            "Landfill Gas": "NaturalGas_CTAvgCF",
            "Petroleum Liquids": "NaturalGas_CTAvgCF",
            "Municipal Solid Waste": "Biopower_Dedicated",
            "Other Waste Biomass": "Biopower_Dedicated",
            "Wood/Wood Waste Biomass": "Biopower_Dedicated",
            "Solar Photovoltaic": "UtilityPV_Class1",
            "Geothermal": "Geothermal_HydroFlash",  # assume installed capacity is dominated by flash
            "Conventional Hydroelectric": "Hydropower_NSD4",  # Large variability based on choice
            "Hydroelectric Pumped Storage": "Hydropower_NSD4",  # Large variability based on choice
            "Small Hydroelectric": "Hydropower_NSD3",  # Large variability based on choice
            "Onshore Wind Turbine": "LandbasedWind_Class4",  # All onshore wind is the same
            "Offshore Wind Turbine": "OffShoreWind_Class10",  # Mid-range of floating offshore wind
            "Nuclear": "Nuclear_Nuclear",
            "Natural Gas Steam Turbine": "Coal_newAvgCF",  # No gas steam turbines in ATB, using coal instead
            "Solar Thermal with Energy Storage": "CSP_Class1",
            "Solar Thermal without Energy Storage": "CSP_Class1",
            "Other Gases": "NaturalGas_CTAvgCF",
            "Other Natural Gas": "NaturalGas_CTAvgCF",
            "Petroleum Coke": "Coal_newAvgCF",
            "All Other": "NaturalGas_CTAvgCF",
            "Flywheels": "Battery_*",
            "Natural Gas with Compressed Air Storage": "NaturalGas_CTAvgCF",
        },
        startup_vom_costs_mw={
            "coal_small_sub": 2.81,
            "coal_large_sub": 2.69,
            "coal_supercritical": 2.98,
            "gas_cc": 1.03,
            "gas_large_ct": 0.77,
            "gas_aero_ct": 0.70,
            "gas_steam": 1.03,
            "nuclear": 5.4,
        },
        startup_vom_costs_usd_year=2011,
        startup_costs_type="startup_costs_per_cold_start_mw",
        startup_costs_per_cold_start_usd_year=2011,
        startup_costs_per_cold_start_mw={
            "coal_small_sub": 147,
            "coal_large_sub": 105,
            "coal_supercritical": 104,
            "gas_cc": 79,
            "gas_large_ct": 103,
            "gas_aero_ct": 32,
            "gas_steam": 75,
            "nuclear": 210,
        },
        existing_startup_costs_tech_map={
            "Conventional Steam Coal": "coal_large_sub",
            "Natural Gas Fired Combined Cycle": "gas_cc",
            "Natural Gas Fired Combustion Turbine": "gas_large_ct",
            "Natural Gas Steam Turbine": "gas_steam",
            "Nuclear": "nuclear",
        },
    )
    gc = GeneratorClusters(
        pudl_engine, pudl_out, pg_engine, settings, supplement_with_860m=False
    )
    existing_gen = gc.create_region_technology_clusters()
    gen_variability = make_generator_variability(existing_gen)
    assert (gen_variability >= 0).all().all()


def test_cap_req():
    settings = {
        "model_tag_names": ["MinCapTag_1", "MinCapTag_2", "MaxCapTag_1", "MaxCapTag_2"],
        "MinCapReq": {
            "MinCapTag_1": {"description": "Landbasedwind", "min_mw": 8000},
            "MinCapTag_2": {"description": "CA_S_solar", "min_mw": 10000},
        },
        "MaxCapReq": {
            "MaxCapTag_1": {"description": "Landbasedwind", "max_mw": 8000},
            "MaxCapTag_2": {"description": "CA_S_solar", "max_mw": 10000},
        },
        "generator_columns": [],
    }

    max_cap = max_cap_req(settings)
    min_cap = min_cap_req(settings)

    assert set(settings["generator_columns"]) == set(settings["model_tag_names"])
    assert min_cap.isna().any().all() == False
    assert max_cap.isna().any().all() == False


def test_check_resource_tags():
    # Check something that should fail
    cols = ["region", "technology"] + RESOURCE_TAGS
    data = [pd.Series(["a", "b"] + [1] * len(RESOURCE_TAGS), index=cols)]
    df = pd.DataFrame(data)

    with pytest.raises(Exception):
        check_resource_tags(df)

    # Check something that should pass
    cols = ["region", "technology"] + RESOURCE_TAGS
    data = [pd.Series(["a", "b", 1] + [0] * (len(RESOURCE_TAGS) - 1), index=cols)]
    df = pd.DataFrame(data)

    check_resource_tags(df)

    # Check something that should pass
    cols = ["region", "technology"] + RESOURCE_TAGS
    data = [pd.Series(["a", "b", 2] + [0] * (len(RESOURCE_TAGS) - 1), index=cols)]
    df = pd.DataFrame(data)

    check_resource_tags(df)


def test_add_user_fuel_prices():
    settings = {
        # "user_fuel_price": {"biomass": {"SC_VACA": 10, "PJM_DOM": 5}, "ZCF": 15},
        "modified_atb_new_gen": {
            "ZCF_CombinedCycle1": {
                "new_technology": "ZCF",
                "new_tech_detail": "CCAvgCF",
                "new_cost_case": "Advanced",
                "atb_technology": "NaturalGas",
                "atb_tech_detail": "CCAvgCF",
                "atb_cost_case": "Advanced",
                "size_mw": 500,
            },
            "ZCF_CombinedCycle2": {
                "new_technology": "ZeroCarbon",
                "new_tech_detail": "CCAvgCF",
                "new_cost_case": "Advanced",
                "atb_technology": "NaturalGas",
                "atb_tech_detail": "CCAvgCF",
                "atb_cost_case": "Advanced",
                "size_mw": 500,
            },
        },
        "eia_atb_tech_map": {
            "Biomass": ["Biopower_Dedicated"],
            "Zero Carbon": ["ZCF"],
        },
        "atb_new_gen": [["Biopower", "Dedicated", "Moderate", 100]],
        "atb_data_year": 2020,
        "atb_cap_recovery_years": 20,
        "eia_series_scenario_names": {"reference": "REF2021"},
        "user_fuel_price": {
            "zerocarbonfuel1": 14,
            "zerocarbonfuel2": 10,
            "biomass": {"S_VACA": 10, "PJM_DOM": 5},
        },
        "user_fuel_usd_year": {
            "zerocarbonfuel1": 2020,
            "zerocarbonfuel2": 2020,
            "biomass": 2019,
        },
        "tech_fuel_map": {
            "ZeroCarbon_CCAvgCF_Advanced": "zerocarbonfuel1",
            "Zero Carbon": "zerocarbonfuel2",
            "Biomass": "biomass",
        },
        "model_regions": ["S_VACA", "PJM_DOM"],
        "model_year": 2040,
        "model_first_planning_year": 2035,
        "cost_multiplier_region_map": {
            "SRCA": ["S_VACA"],
            "PJMD": ["PJM_DOM"],
        },
        "cost_multiplier_technology_map": {
            "Biomass": ["Biopower_Dedicated"],
            "CC - multi shaft": ["ZeroCarbon_CCAvgCF", "ZCF_CCAvgCF"],
        },
        "fuel_emission_factors": {"biomass": 0.001},  # Dummy value
    }

    df_base = add_user_fuel_prices(settings)

    for fuel in [
        "S_VACA_biomass",
        "PJM_DOM_biomass",
        "zerocarbonfuel1",
        "zerocarbonfuel2",
    ]:
        assert fuel in df_base["full_fuel_name"].unique()

    settings["target_usd_year"] = 2020
    df_inflate = add_user_fuel_prices(settings)
    assert (
        df_base.loc[df_base["fuel"] == "biomass", "price"].mean()
        < df_inflate.loc[df_inflate["fuel"] == "biomass", "price"].mean()
    )
    assert np.allclose(
        df_base.loc[df_base["fuel"] == "zerocarbonfuel1", "price"].mean(),
        df_inflate.loc[df_inflate["fuel"] == "zerocarbonfuel1", "price"].mean(),
    )

    gc = GeneratorClusters(
        pudl_engine, pudl_out, pg_engine, settings, current_gens=False
    )
    gens = gc.create_new_generators()
    assert gens["Fuel"].isna().any() == False

    fuel_table = fuel_cost_table(gc.fuel_prices, gens, settings)
    for r in ["PJM_DOM", "S_VACA"]:
        assert (
            fuel_table.loc[0, f"{r}_biomass"]
            == settings["fuel_emission_factors"]["biomass"]
        )
    assert (fuel_table.loc[1:, :] == 0).any().any() == False


def test_storage_duration(caplog):
    settings = {
        "energy_storage_duration": {
            "hydroelectric pumped": 15.5,
            "batteries": {"A": 2, "B": 1, "D": 1},
        }
    }

    data = {
        "region": ["A", "A", "A", "B", "B", "B", "C"],
        "technology": ["Hydroelectric Pumped Storage", "Batteries", "Nuclear"] * 2
        + ["Batteries"],
        "Existing_Cap_MW": [1] * 7,
    }
    df = pd.DataFrame(data)

    caplog.set_level(logging.WARNING)
    df_mwh = energy_storage_mwh(
        df,
        settings["energy_storage_duration"],
        "technology",
        "Existing_Cap_MW",
        "Existing_Cap_MWh",
    )
    assert "The regions ['C'] are missing from technology batteries" in caplog.text
    assert "technology 'batteries' has the region 'D'" in caplog.text

    assert df.equals(df_mwh[df.columns])
    mwh = pd.Series([15.5, 2, 0, 15.5, 1, 0, 0])
    assert mwh.equals(df_mwh["Existing_Cap_MWh"])


def test_hydro_energy_to_power():
    settings = {
        "hydro_factor": 2,
        "regional_hydro_factor": {
            "A": 4,
            "B": 1,
        },
    }

    data = {
        "region": ["A", "A", "A", "B", "B", "B", "C"],
        "technology": ["Hydro", "NG", "Nuclear"] * 2 + ["Hydro"],
        "HYDRO": [1, 0, 0] * 2 + [1],
        "profile": [[0.5], np.nan, np.nan] * 2 + [[0.6]],
    }
    df = pd.DataFrame(data)

    df_hydro_ratio = hydro_energy_to_power(
        df, settings["hydro_factor"], settings["regional_hydro_factor"]
    )
    assert df.equals(df_hydro_ratio[df.columns])
    hydro_ratio = pd.Series([2, 0, 0, 1, 0, 0, 1.2])
    assert hydro_ratio.equals(df_hydro_ratio["Hydro_Energy_to_Power_Ratio"])


def test_efs_flex_demand():
    flex_demand = load_demand_response_efs_profile(
        resource="trans_light_duty",
        electrification_stock_fn="EFS_STOCK_AGG.parquet",
        model_year=2034,
        electrification_scenario="REFERENCE ELECTRIFICATION - MODERATE TECHNOLOGY ADVANCEMENT",
        model_regions=["WECC_AZ", "WEC_BANC", "WEC_CALN"],
        region_aggregations={"CA_N": ["WEC_BANC", "WEC_CALN"]},
        path_in=DATA_PATHS["test_data"] / "efs",
    )

    assert set(flex_demand.columns) == set(["WECC_AZ", "CA_N"])
    assert flex_demand.isnull().any().any() == False
    assert flex_demand.min().min() >= 0

    with pytest.raises(ValueError):
        load_demand_response_efs_profile(
            resource="trans_light_duty",
            electrification_stock_fn="EFS_STOCK_AGG.parquet",
            model_year=2034,
            electrification_scenario="REFERENCE ELECTRIFICATION - MODERATE TECHNOLOGY",
            model_regions=["WECC_AZ", "WEC_BANC", "WEC_CALN"],
            region_aggregations={"CA_N": ["WEC_BANC", "WEC_CALN"]},
            path_in=DATA_PATHS["test_data"] / "efs",
        )


def test_flex_resources(CA_AZ_settings):
    CA_AZ_settings["model_year"] = 2035
    CA_AZ_settings["model_first_planning_year"] = 2030
    CA_AZ_settings["electrification_stock_fn"] = "EFS_STOCK_AGG.parquet"
    CA_AZ_settings[
        "electrification_scenario"
    ] = "REFERENCE ELECTRIFICATION - MODERATE TECHNOLOGY ADVANCEMENT"
    CA_AZ_settings["flexible_demand_resources"] = {
        2035: {
            "trans_light_duty": {
                "fraction_shiftable": 0.8,
                "parameter_values": {"Max_DSM_delay": 5, "DR": 2},
            },
            "res_water_heat": {
                "fraction_shiftable": 0.1,
                "parameter_values": {"Max_DSM_delay": 2, "DR": 2},
            },
        }
    }
    CA_AZ_settings["atb_new_gen"] = []
    CA_AZ_settings["renewables_clusters"] = None
    CA_AZ_settings["additional_technologies_fn"] = None
    CA_AZ_settings["modified_atb_new_gen"] = None
    CA_AZ_settings["atb_modifiers"] = None
    CA_AZ_settings["efs_path"] = DATA_PATHS["test_data"] / "efs"

    gc = GeneratorClusters(
        pudl_engine, pudl_out, pg_engine, CA_AZ_settings, current_gens=False
    )
    flex_resources = gc.create_new_generators()

    assert len(flex_resources) == 6
    non_null_cols = ["profile", "Max_DSM_delay", "DR"]
    assert flex_resources[non_null_cols].isnull().any().any() == False


def test_usr_tx(tmp_path):
    settings = {
        "input_folder": tmp_path,
        "user_transmission_constraints_fn": "usr_tx.csv",
        "model_regions": ["A", "B", "C"],
        "tx_value_col": "nonfirm_ttc_mw",
    }

    usr_tx = pd.DataFrame(
        data={
            "region_from": ["A", "C", "C"],
            "region_to": ["B", "A", "B"],
            "nonfirm_ttc_mw": [100, 200, 300],
        }
    )
    usr_tx.to_csv(tmp_path / "usr_tx.csv", index=False)

    tx_constraints = agg_transmission_constraints(pg_engine, settings=settings)

    assert tx_constraints["Line_Max_Flow_MW"].to_list() == [100, 200, 300]

    usr_tx = pd.DataFrame(
        data={
            "region_from": ["A", "C", "C"],
            "region_to": ["B", "A", "B"],
            "firm_ttc_mw": [100, 200, 300],
        }
    )
    usr_tx.to_csv(tmp_path / "usr_tx.csv", index=False)

    settings["tx_value_col"] = "firm_ttc_mw"
    tx_constraints = agg_transmission_constraints(pg_engine, settings=settings)

    assert tx_constraints["Line_Max_Flow_MW"].to_list() == [100, 200, 300]

    usr_tx = pd.DataFrame(
        data={
            "region_from": ["A", "C", "C"],
            "region_to": ["B", "A", "B"],
            "nonfirm_ttc_mw": [100, 200, 300],
        }
    )
    usr_tx = pd.concat(
        [
            usr_tx,
            usr_tx.rename(
                columns={"region_from": "region_to", "region_to": "region_from"}
            ),
        ]
    )
    usr_tx.to_csv(tmp_path / "usr_tx.csv", index=False)

    settings["tx_value_col"] = "nonfirm_ttc_mw"
    tx_constraints = agg_transmission_constraints(pg_engine, settings=settings)

    assert tx_constraints["Line_Max_Flow_MW"].to_list() == [100, 200, 300]

    usr_tx = pd.DataFrame(
        data={
            "region_from": ["A", "C", "C", "A"],
            "region_to": ["B", "A", "B", "B"],
            "nonfirm_ttc_mw": [100, 200, 300, 50],
        }
    )
    usr_tx.to_csv(tmp_path / "usr_tx.csv", index=False)

    with pytest.raises(KeyError):
        agg_transmission_constraints(pg_engine, settings=settings)


<<<<<<< HEAD
def test_load_growth(CA_AZ_settings):
    data = {
        "year": [2019] * 3,
        "region": ["WECC_AZ"] * 3,
        "time_index": [1] * 3,
        "sector": ["commercial", "residential", "industrial"],
        "load_mw": [1, 1, 1],
    }

    load_curves = pd.DataFrame(data)

    load_curves = add_load_growth(load_curves, CA_AZ_settings)

    assert all(load_curves["load_mw"] > 1)

    data = {
        "year": [2017] * 3,
        "region": ["WECC_AZ"] * 3,
        "time_index": [1] * 3,
        "sector": ["commercial", "residential", "industrial"],
        "load_mw": [1, 1, 1],
    }

    load_curves_2 = pd.DataFrame(data)

    load_curves_2 = add_load_growth(load_curves_2, CA_AZ_settings)

    assert all(load_curves["load_mw"] < load_curves_2["load_mw"])

    data = {
        "year": [2019] * 3,
        "region": ["WECC_AZ"] * 3,
        "time_index": [1] * 3,
        "load_mw": [1, 1, 1],
    }

    load_curves_3 = pd.DataFrame(data)

    load_curves_3 = add_load_growth(load_curves_3, CA_AZ_settings)

    assert all(load_curves_3["load_mw"] > 1)
    assert load_curves_3.iloc[0, -1] == load_curves_3.iloc[1, -1]

    data = {
        "year": [2017] * 3,
        "region": ["WECC_AZ"] * 3,
        "time_index": [1] * 3,
        "load_mw": [1, 1, 1],
    }

    load_curves_4 = pd.DataFrame(data)

    load_curves_4 = add_load_growth(load_curves_4, CA_AZ_settings)

    assert load_curves_4.iloc[0, -1] == load_curves_4.iloc[1, -1]
    assert all(load_curves_3["load_mw"] < load_curves_4["load_mw"])
=======
def test_db_col_values():
    values = db_col_values(pg_engine, "technology_costs_nrelatb", ["technology"])
    assert "NaturalGas" in values
>>>>>>> 11d4fd66
<|MERGE_RESOLUTION|>--- conflicted
+++ resolved
@@ -908,7 +908,6 @@
         agg_transmission_constraints(pg_engine, settings=settings)
 
 
-<<<<<<< HEAD
 def test_load_growth(CA_AZ_settings):
     data = {
         "year": [2019] * 3,
@@ -965,8 +964,8 @@
 
     assert load_curves_4.iloc[0, -1] == load_curves_4.iloc[1, -1]
     assert all(load_curves_3["load_mw"] < load_curves_4["load_mw"])
-=======
+
+
 def test_db_col_values():
     values = db_col_values(pg_engine, "technology_costs_nrelatb", ["technology"])
-    assert "NaturalGas" in values
->>>>>>> 11d4fd66
+    assert "NaturalGas" in values