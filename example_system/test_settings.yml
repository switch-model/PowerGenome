# This file controls what data is extracted from PUDL and how it is processed.

########################################################################
# Multi-scenario/period parameters
########################################################################

# Model year(s) and first planning year(s)
# Each of these parameters should be a list.
# - "model_year": The final year in each planning period, used to calculate load
# profiles, etc
# - "model_first_planning_year": The first year of each planning period. Capex for
# new-build generators from ATB are an average of costs from first to last (inclusive).
model_year: [2030, 2045]
model_first_planning_year: [2020, 2031]


# The location and name of additional input files needed to create outputs
input_folder: extra_inputs # Subfolder directly below the location of this settings file
case_id_description_fn: test_case_id_description.csv # Match the case_id with longer case_name
scenario_definitions_fn: test_scenario_inputs.csv # Define policy/cost scenarios for each case
distributed_gen_profiles_fn: test_dg_profiles.csv # Hourly profiles of distributed gen by region
demand_response_fn: test_ev_load_shifting.csv # Load profiles of DR resources by model_year and scenario
emission_policies_fn: test_rps_ces_emission_limits.csv # Emission policies for each model_year/region/case_id
capacity_limit_spur_fn: test_resource_capacity_spur.csv # Max capacity and spur line distance for each renewable resource
region_wind_pv_cap_fn: existing_wind_pv_capacity.csv
demand_segments_fn: test_demand_segments_voll.csv
misc_gen_inputs_fn: test_misc_gen_inputs.csv
genx_settings_fn: GenX_settings.yml # In the same folder as this file, not in "input_folder" subfolder
regional_load_fn: test_regional_load_profiles.csv #Externally provide load data

# If regional load is provided by the user and it already includes demand response
# loads, set this parameter to "true". If the regional hourly loads do not include
# demand response - the DR should be added to the load profiles - set to "~" (None) or
# "false".
regional_load_includes_demand_response: true


# Time clustering/reduction parameters
reduce_time_domain: true # If the generator and load profiles should be clustered
time_domain_periods: 4 # The number of periods/clusters
time_domain_days_per_period: 5 # The number of 24 hour days in each period/cluster
include_peak_day: true # If the system-wide peak load days should always be included
demand_weight_factor: 1 # Demand profiles are scaled from 0-1, then scaled up using this value.


# List the method to calculate total distributed generation in each region (not all
# regions need to be listed here). Both methods use a normalized profile in the file
# specified by "distributed_gen_profiles_fn". Values for each planning year/region
# should be included in the "distributed_gen_values" parameter.
# - "capacity": Use the capacity (MW) to scale up generation
# - "fraction_load": Distributed generation is a specific fraction of total load
distributed_gen_method:
  CA_N: capacity
  CA_S: capacity

# Values - either MW or fraction of load - matching the methods listed for each region
# in "distributed_gen_method". These can be varied by scenario by adding them to an
# associated scenario in "settings_management".
distributed_gen_values:
  2030:
    CA_N: 6699
    CA_S: 8636
  2045:
    CA_N: 9788
    CA_S: 12618


# Distribution loss used when subtracting distributed generation from total load.
avg_distribution_loss: 0.0453

# Name of the DSM resource, fraction of load that can be shifted, and number of hours
# that it can be shifted
demand_response_resources:
  2030:
    ev_load_shifting:
      fraction_shiftable: 0.8
      parameter_values:
        Max_DSM_delay: 5
        DR: 2
  2045:
    ev_load_shifting:
      fraction_shiftable: 0.8
      parameter_values:
        Max_DSM_delay: 5
        DR: 2
demand_response: 'moderate'

<<<<<<< HEAD

# Spur line financial information to calculate annual investment costs
# Capital cost per MW-mile in each region. Use either a single numeric value for all
# regions or a dictionary of <region>: <value>, which must account for all model regions.
spur_line_capex_mw_mile:
  CA_N: 8904
  CA_S: 8904
  WECC_AZ: 3667

=======
# Transmission financial information to calculate annual investment costs
# capex_mw_mile: Capital cost per MW-mile for all (numeric) or each model region (dict).
>>>>>>> 6e24db5d
# WACC and investment years from https://www.sciencedirect.com/science/article/abs/pii/S0301421519305816
transmission_investment_cost:
  # If true, uses interconnect_annuity when available
  use_total: true
  spur:
    capex_mw_mile:
      CA_N: 8904
      CA_S: 8904
    wacc: 0.069
    investment_years: 60
  offshore_spur:
    # If missing, NREL ATB capex_mw_mile is used
    capex_mw_mile:
    wacc: 0.069
    investment_years: 60
  tx:
    capex_mw_mile:
      CA_N: 3728
      CA_S: 3728
      WECC_CO: 1457
      WECC_NM: 1457
      WECC_NW: 1457
      WECC_SNV: 1457
      WECC_AZ: 1457
    wacc: 0.069
    investment_years: 60

# Percent expansion in planning period above and beyond existing transmission
tx_expansion_per_period: 1.0

tx_line_loss_100_miles: 0.01

partial_ces: false

###############
# Changes to settings parameters for different years/cases.

# This is a nested dictionary of settings changes for each scenario defined in the
# "scenario_definitions_fn" file.
# - The fist set of keys are planning years.
# - The second set of keys are either "all_cases" or the name of a scenario in the
# "scenario_definitions_fn" file. If "all_cases" then the settings key: value will be
# applied to all settings files for that year. An example scenario might be "ccs_capex".
# - The third set of keys are names of scenario values. For a "ccs_capex" scenario these
# might be "high", "mid", "low".
# - The values under this third set of keys are a key: value pair where the key is a
# parameter from this settings file with a value that should be modified for a specific
# case.
settings_management:
  2030:
    conv_hydro_rps_eligible:
      no:
        model_tag_values:
          RPS:
            Conventional Hydroelectric: 0
      yes:
        model_tag_values:
          RPS:
            Conventional Hydroelectric: 1
    tx_expansion:
      high:
        tx_expansion_per_period: 1.0
      limited:
        tx_expansion_per_period: 0.25
    growth:
      normal: ~
        # alt_growth_rate: ~
          # WECC_AZ: 0.02
      half_wecc:
        default_growth_rates:
          WECC_California: 0.0015 # 0.003
    ng_price:
      reference:
        aeo_fuel_scenarios:
          naturalgas: reference
      low:
        aeo_fuel_scenarios:
          naturalgas: high_resource
      high:
        aeo_fuel_scenarios:
          naturalgas: low_resource
    ccs_capex:
      mid:
        atb_modifiers:
          ngccccs:
            technology: NaturalGas
            tech_detail: CCCCSAvgCF
            capex: [mul, 1]
          NGCCS100:
            technology: NaturalGas
            tech_detail: CCS100
            capex: [mul, 1]
      low:
        atb_modifiers:
          ngccccs:
            technology: NaturalGas
            tech_detail: CCCCSAvgCF
            capex: [mul, 0.85]
          NGCCS100:
            technology: NaturalGas
            tech_detail: CCS100
            capex: [mul, 0.85]
      high:
        atb_modifiers:
          ngccccs:
            technology: NaturalGas
            tech_detail: CCCCSAvgCF
            capex: [mul, 1.2]
          NGCCS100:
            technology: NaturalGas
            tech_detail: CCS100
            capex: [mul, 1.2]
    renewable_capex:
      mid:
        atb_new_gen:
          - [NaturalGas, CCCCSAvgCF, Mid, 500]
          - [NaturalGas, CCAvgCF, Mid, 500]
          - [NaturalGas, CTAvgCF, Mid, 100]
          - [LandbasedWind, LTRG1, Mid, 1]
          - [OffShoreWind, OTRG10, Mid, 1]
          - [UtilityPV, LosAngeles, Mid, 1]
          - [Battery, "*", Mid, 1]
      low:
        atb_new_gen:
          - [NaturalGas, CCCCSAvgCF, Mid, 500]
          - [NaturalGas, CCAvgCF, Mid, 500]
          - [NaturalGas, CTAvgCF, Mid, 100]
          - [LandbasedWind, LTRG1, Low, 1]
          - [OffShoreWind, OTRG10, Low, 1]
          - [UtilityPV, LosAngeles, Low, 1]
          - [Battery, "*", Low, 1]
    nuclear_capex:
      mid:
        additional_new_gen:
          - Nuclear_mid
      low:
        additional_new_gen:
          - Nuclear_low
    ca_nuclear_allowed:
      no:
        regional_tag_values:
          CA_S:
            New_Build:
              Nuclear: 0
          CA_N:
            New_Build:
              Nuclear: 0
      yes:
        regional_tag_values:
          WECC_AZ:
            New_Build:
              NaturalGas_CCCCS: 0
          CA_S:
            New_Build:
              Nuclear: 1
          CA_N:
            New_Build:
              Nuclear: 1
  2045:
    conv_hydro_rps_eligible:
      no:
        model_tag_values:
          RPS:
            Conventional Hydroelectric: 0
      yes:
        model_tag_values:
          RPS:
            Conventional Hydroelectric: 1
    tx_expansion:
      high:
        tx_expansion_per_period: 1.0
      limited:
        tx_expansion_per_period: 0.25
    growth:
      normal: ~
      half_wecc:
        default_growth_rates:
          WECC_California: 0.0015 # 0.003
    ng_price:
      reference:
        aeo_fuel_scenarios:
          naturalgas: reference
      low:
        aeo_fuel_scenarios:
          naturalgas: high_resource
      high:
        aeo_fuel_scenarios:
          naturalgas: low_resource
    ccs_capex:
      mid:
        atb_modifiers:
          ngccccs:
            technology: NaturalGas
            tech_detail: CCCCSAvgCF
            capex: [mul, 1]
          NGCCS100:
            technology: NaturalGas
            tech_detail: CCS100
            capex: [mul, 1]
      low:
        atb_modifiers:
          ngccccs:
            technology: NaturalGas
            tech_detail: CCCCSAvgCF
            capex: [mul, 0.8]
          NGCCS100:
            technology: NaturalGas
            tech_detail: CCS100
            capex: [mul, 0.8]
      high:
        atb_modifiers:
          ngccccs:
            technology: NaturalGas
            tech_detail: CCCCSAvgCF
            capex: [mul, 1.15]
          NGCCS100:
            technology: NaturalGas
            tech_detail: CCS100
            capex: [mul, 1.15]
    renewable_capex:
      mid:
        atb_new_gen:
          - [NaturalGas, CCCCSAvgCF, Mid, 500]
          - [NaturalGas, CCAvgCF, Mid, 500]
          - [NaturalGas, CTAvgCF, Mid, 100]
          - [LandbasedWind, LTRG1, Mid, 1]
          - [OffShoreWind, OTRG10, Mid, 1]
          - [UtilityPV, LosAngeles, Mid, 1]
          - [Battery, "*", Mid, 1]
      low:
        atb_new_gen:
          - [NaturalGas, CCCCSAvgCF, Mid, 500]
          - [NaturalGas, CCAvgCF, Mid, 500]
          - [NaturalGas, CTAvgCF, Mid, 100]
          - [LandbasedWind, LTRG1, Low, 1]
          - [OffShoreWind, OTRG10, Low, 1]
          - [UtilityPV, LosAngeles, Low, 1]
          - [Battery, "*", Low, 1]
    nuclear_capex:
      mid:
        additional_new_gen:
          - Nuclear_mid
      low:
        additional_new_gen:
          - Nuclear_low
    ca_nuclear_allowed:
      no:
        regional_tag_values:
          CA_S:
            New_Build:
              Nuclear: 0
          CA_N:
            New_Build:
              Nuclear: 0
      yes:
        regional_tag_values:
          WECC_AZ:
            New_Build:
              NaturalGas_CCCCS: 0
          CA_S:
            New_Build:
              Nuclear: 1
          CA_N:
            New_Build:
              Nuclear: 1


###########################################
# INDIVIDUAL SCENARIO/CASE SETTINGS
# The

# DATA YEAR
# Pick one or more years of generator data to use when creating clusters. If
# more than one year is used then things like heat rate will be calculated as the
# average (weighted by generation per year).
data_years:
  - 2018

target_usd_year: 2017

# used for shifting IPM demand profiles, which are in PST
target_region_pst_offset: -1

# CAPACITY TYPE
capacity_col: winter_capacity_mw

# LABEL SMALL HYDRO
small_hydro: True
small_hydro_mw: 30
small_hydro_regions:
  - CA_N
  - CA_S

# REGIONS
# Select the regions and any regional aggregations that should be performed.
# This currenly only works for IPM regions, either as the regions used in GenX or as
# aggregations.

# Can use this to rename (expand)

model_regions:
  - CA_N
  - CA_S
  - WECC_AZ

region_aggregations:
  CA_N: [WEC_CALN, WEC_BANC]
  CA_S: [WEC_LADW, WECC_SCE, WEC_SDGE, WECC_IID]


# CLUSTERING
# Existing thermal power plants are clusted to reduce the number of distinct plants.
# The existing method (for now) is to specify the number of clusters for each type
# of thermal plant as a default and then specify specific values for any regions
# that are different.

# Won't show up if not listed here (expand)
cluster_method: kmeans


num_clusters:
  Conventional Steam Coal: 1
  Natural Gas Fired Combined Cycle: 1
  Natural Gas Fired Combustion Turbine: 1
  Nuclear: 1
  Conventional Hydroelectric: 1
  Wood/Wood Waste Biomass: 1
  Natural Gas Internal Combustion Engine: 1
  Natural Gas Steam Turbine: 1
  Geothermal: 1
  Solar Photovoltaic: 1
  Onshore Wind Turbine: 1
  Offshore Wind Turbine: 1
  # Solar Thermal with Energy Storage: 1
  # Solar Thermal without Energy Storage: 1
  Small Hydroelectric: 1
  Petroleum Liquids: 1
  Landfill Gas: 1
  Municipal Solid Waste: 1
  Other Waste Biomass: 1
  Hydroelectric Pumped Storage: 1
  Biomass: 1
  Peaker: 1

alt_cluster_method: ~

cluster_by_owner_regions: ~

# Group these technologies
group_technologies: True
tech_groups:
  Biomass:
    - Wood/Wood Waste Biomass
    - Landfill Gas
    - Municipal Solid Waste
    - Other Waste Biomass
  Other_peaker:
    - Natural Gas Internal Combustion Engine
    - Petroleum Liquids

# Use this to avoid grouping technologies in some regions
regional_no_grouping: ~

# Add code to ensure region names here are included above
alt_num_clusters:
  CA_S:
    Conventional Steam Coal: 0

# CAPACITY FACTOR
# Calculate the capacity factor of technology types listed here. If derate_capacity is
# True, multiply the calculated capacity of each cluster by the CF
capacity_factor_techs:
  - Small Hydroelectric
  - Biomass
  - Geothermal

# Default value to limit the years used to calculate capacity factors.
# Use "~" (null, converted to None in Python) to use all data years. PUDL currently has
# generation data from 2011 through the most recent final release of 923/860.
capacity_factor_default_year_filter: [2016, 2017]

# Select the year filters for specific technologies. Grouped technologies should be
# used rather than in individual categories (e.g. Peaker rather than Combustion Turbine).
# Again, use "~" to use all years.
alt_year_filters:
  Small Hydroelectric: ~
  Conventional Hydroelectric: ~
  Biomass: ~
  Geothermal: ~

derate_capacity: True
derate_techs:
  - Small Hydroelectric
  - Biomass
  - Geothermal


# RETIREMENT AGES
# The age at which each technolgy type is expected to retire

retirement_ages:
  Conventional Hydroelectric: 500
  Small Hydroelectric: 500
  Conventional Steam Coal: 60
  Natural Gas Fired Combined Cycle: 40
  Natural Gas Fired Combustion Turbine: 40
  Petroleum Liquids: 40
  Natural Gas Internal Combustion Engine: 40
  Nuclear: 60
  Onshore Wind Turbine: 30
  Hydroelectric Pumped Storage: 500
  Natural Gas Steam Turbine: 40
  Solar Photovoltaic: 40
  Solar Thermal without Energy Storage: 40
  Geothermal: 100
  Municipal Solid Waste: 40
  Landfill Gas: 40
  Batteries: 40
  Wood/Wood Waste Biomass: 40
  Petroleum Coke: 40
  All Other: 40
  Natural Gas with Compressed Air Storage: 40
  Coal Integrated Gasification Combined Cycle: 40
  Other Waste Biomass: 40
  Other Gases: 40
  Other Natural Gas: 40
  Solar Thermal with Energy Storage: 40
  Flywheels: 40
  Offshore Wind Turbine: 30
  Hydrokinetic: 40


# CLUSTER TAGS
# All of the values will be 0 by default. If non-zero, add here.
# The names below are matched to technology names in the data ignoring case, whitespace,
# and underscores, and must only match the start of the technology name. Since e.g.
# "Natural Gas" will match any "Natural Gas *", more specific terms should be listed
# after more general terms ("Natural Gas CCS100: 0" should come after "Natural Gas: 1").

model_tag_names:
  - THERM
  - DISP
  - NDISP
  - STOR
  - DR
  - HYDRO
  - Commit
  - RPS
  - CES
  - New_Build
  - Hydro_level

default_model_tag: 0

model_tag_values:
  THERM:
    Biomass: 1
    Biopower: 1
    Coal Integrated Gasification Combined Cycle: 1
    Conventional Steam Coal: 1
    CSP: 1
    Geothermal: 1
    Landfill Gas: 1
    Municipal Solid Waste: 1
    Natural Gas: 1
    Natural Gas Fired Combined Cycle: 1
    Natural Gas Fired Combustion Turbine: 1
    Natural Gas Internal Combustion Engine: 1
    Natural Gas Steam Turbine: 1
    NGCCS100: 1
    Nuclear: 1
    Other Gases: 1
    Other Natural Gas: 1
    Other Waste Biomass: 1
    Other Peaker: 1 # Is there any way to do this based on the underlying categories?
    Petroleum Coke: 1
    Petroleum Liquids: 1
    Wood/Wood Waste Biomass: 1
  DISP:
    CSP: 1
    Landbased Wind: 1
    Offshore Wind: 1
    Onshore Wind: 1
    Solar Photovoltaic: 1
    Solar Thermal without Energy Storage: 1
    Utility PV: 1
  NDISP:
    Biomass: 1
    Geothermal: 1
    Small Hydroelectric: 1
    Wood/Wood Waste Biomass: 1
  STOR:
    Battery: 2
    Hydroelectric Pumped Storage: 1
  DR: ~
  HYDRO:
    Conventional Hydroelectric: 1
  Commit:
    Biomass: 1
    Biopower: 1
    Coal Integrated Gasification Combined Cycle: 1
    Conventional Steam Coal: 1
    Natural Gas: 1
    Natural Gas Fired Combined Cycle: 1
    Natural Gas Fired Combustion Turbine: 1
    Natural Gas Internal Combustion Engine: 1
    Natural Gas Steam Turbine: 1
    NGCCS100: 1
    Nuclear: 1
    Other Peaker: 1 # Is there any way to do this based on the underlying categories?
    Petroleum Coke: 1
    Petroleum Liquids: 1
  RPS:
    Biomass: 1
    Biopower: 1
    Conventional Hydroelectric: 0 # Need they key here to update value in 2045 cases
    CSP: 1
    Geothermal: 1
    Landbased Wind: 1
    Offshore Wind: 1
    Onshore Wind: 1
    Small Hydroelectric: 1
    Solar Photovoltaic: 1
    Utility PV: 1
  CES:
    Biomass: 1
    Biopower: 1
    Conventional Hydroelectric: 1
    CSP: 1
    Geothermal: 1
    Landbased Wind: 1
    Natural Gas CCS100: 1
    NGCCS100: 1
    Nuclear: 1
    Offshore Wind: 1
    Onshore Wind: 1
    Small Hydroelectric: 1
    Solar Photovoltaic: 1
    Utility PV: 1
  New_Build:
    Battery: 1
    Biomass: -1
    Biopower: 1
    Conventional Hydroelectric: -1
    Geothermal: -1
    Landbased Wind: 1
    Natural Gas: 1
    NGCCS100: 1
    Offshore Wind: 1
    Small Hydroelectric: -1
    Utility PV: 1
  Hydro_level:
    Conventional Hydroelectric: 0.5
  CapRes:
    Conventional Steam Coal: 0.9
    Natural Gas Fired Combined Cycle: 0.9
    Natural Gas Fired Combustion Turbine: 0.9
    Petroleum Liquids: 0.9
    Natural Gas Internal Combustion Engine: 0.9
    Nuclear: 0.9
    Natural Gas Steam Turbine: 0.9
    Wood/Wood Waste Biomass: 0.9
    Petroleum Coke: 0.9
    Geothermal: 0.9
    Municipal Solid Waste: 0.9
    Landfill Gas: 0.9
    Coal Integrated Gasification Combined Cycle: 0.9
    Other Waste Biomass: 0.9
    Other Gases: 0.9
    Other Natural Gas: 0.9
    Other_peaker: 0.9 # Is there any way to do this based on the underlying categories?
    Biomass: 0.9
    NaturalGas_: 0.9
    Biopower_: 0.9
    Nuclear_: 0.9
    CSP_: 0.9
    NGCCS0.900: 0.9

# Tags for a technology in a specific region
# Format should be regional_tag_values: <region>: <tag name>: <technology>: <tag value>
# Technologies will be matched using str.contains(), so partial names can be included
# but they might unintentially map to other techs
regional_tag_values:
  CA_S:
    New_Build:
      Hydroelectric Pumped Storage: 1
      Nuclear: 0
  CA_N:
    New_Build:
      Nuclear: 0

# Generator cost data from NREL ATB

atb_cost_case: Mid
atb_financial_case: Market
atb_cap_recovery_years: 20

# Alternate capital recovery periods for specific technologies, which are used to calculate
# the annual investment costs. The names are matched using str.contains rather than
# exact matches. Set parameter value to none (~) if not used.
alt_atb_cap_recovery_years:
  NaturalGas_CCAvg: 15
  NaturalGas_CTAvg: 15
  Battery: 15
  Nuclear: 40

# The year of NREL ATB data to use for matching existing generators (O&M costs)
atb_existing_year: 2018
atb_usd_year: 2017 # From Capex figure in atb documentation https://atb.nrel.gov/electricity/2019/summary.html

# Assume that O&M for existing plants is higher than for new builds by both the ratio
# of heat rates and a multiplier
existing_om_multiplier: 1.0

# ATB uses an average of conventional and advanced techs. We only want advanced. To use
# standard ATB values set multipliers to 1.
# Heat rate multipliers are an average of "heat rate" and "final heat rate" multipliers.
# This parameter shoud be a set of nested dictionaries. Each lower-level dict must have
# "technology" and "tech_detail" keys uniquely identifying the resource to be modified.
# The 'ngct' dictionary is required for calculating existing CT variable O&M costs.
atb_modifiers:
  ngct:
    technology: NaturalGas
    tech_detail: CTAvgCF
    capex: [mul, 0.76]
    # Inv_cost_per_MWyr: 0.76
    Var_OM_cost_per_MWh: [mul, 1.51]
    Fixed_OM_cost_per_MWyr: [mul, 0.56]
    Heat_rate_MMBTU_per_MWh: [mul, 0.97]
  ngcc:
    technology: NaturalGas
    tech_detail: CCAvgCF
    capex: [mul, 0.89]
    # Inv_cost_per_MWyr: 0.89
    Var_OM_cost_per_MWh: [mul, 0.73]
    Fixed_OM_cost_per_MWyr: [mul, 0.95]
    Heat_rate_MMBTU_per_MWh: [mul, 0.98]


# Copy and modify an existing ATB new generator. This takes place BEFORE the ATB CC/CT
# modifiers. If adding a copy of CC/CT technologies, add the copy to the atb_modifiers
# parameter. Set parameter to none (~) if not adding any modified generators.
modified_atb_new_gen:
  NGCCS100:
    new_technology: NaturalGas
    new_tech_detail: CCS100
    new_cost_case: Mid
    atb_technology: NaturalGas
    atb_tech_detail: CCCCSAvgCF
    atb_cost_case: Mid
    size_mw: 500
    capex: [add, 116000]
    heat_rate: [add, 0.365]
    o_m_fixed_mw: [add, 9670]
    o_m_variable_mwh: [mul, 1.076]

# ATB doesn't have a WACC for battery tech. Need to provide a value here.
atb_battery_wacc: UtilityPV

# Format for ATB is <technology>_<tech_detail>, all are Mid cost case
# Might want to change this to list format like the new generators below
eia_atb_tech_map:
  Battery: Battery_*
  Biomass: Biopower_Dedicated
  Solar Thermal without Energy Storage: CSP_Class1
  Conventional Steam Coal: Coal_newAvgCF
  Natural Gas Fired Combined Cycle: NaturalGas_CCAvgCF
  Natural Gas Fired Combustion Turbine: NaturalGas_CTAvgCF
  Peaker: NaturalGas_CTAvgCF
  Solar Photovoltaic: UtilityPV_LosAngeles
  Geothermal: Geothermal_HydroFlash # assume installed capacity is dominated by flash

  # Check head-height, which is difference between NSD2 and 4
  Conventional Hydroelectric: Hydropower_NSD4 # Large variability based on choice
  Hydroelectric Pumped Storage: Hydropower_NSD4 # Large variability based on choice
  Small Hydroelectric: Hydropower_NSD3 # Large variability based on choice
  Onshore Wind Turbine: LandbasedWind_LTRG1 # All onshore wind is the same
  Offshore Wind Turbine: OffShoreWind_OTRG10 # Mid-range of floating offshore wind
  Nuclear: Nuclear_*
  Natural Gas Steam Turbine: Coal_newAvgCF # No gas steam turbines in ATB, using coal instead
  Solar Thermal with Energy Storage: CSP_Class1 # NEED TO CHECK THIS DEFAULT

# NEMS has O&M (including capex) for existing generators. Boolean, true or false.
use_nems_coal_ng_om: true


# Offshore wind in the west will be floating - OTRG10 maybe.
# Format for each list item is <technology>, <tech_detail>, <cost_case>, <size>
atb_new_gen:
  - [NaturalGas, CCCCSAvgCF, Mid, 500]
  - [NaturalGas, CCAvgCF, Mid, 500]
  - [NaturalGas, CTAvgCF, Mid, 100]
  - [LandbasedWind, LTRG1, Mid, 1]
  - [OffShoreWind, OTRG10, Mid, 1]
  - [UtilityPV, LosAngeles, Mid, 1]
  - [Battery, "*", Mid, 1]
  # - [Nuclear, "*", Mid, 500]


# Additional technologies can be specified in a csv file under data/additional_technologies
# Provide the filename (no path needed) in the parameter below or "~" for none.
# All technologies listed in the file will be included in the outputs unless they are
# also included in "new_gen_not_available".
additional_technologies_fn: AZ_additional_tech.csv

additional_new_gen:
  - Nuclear_mid
  # - NGCCS100_mid


# Dictionary of lists with model region as key and ATB tech (string matching) in list
new_gen_not_available:
  WECC_CO:
    - OffShoreWind
  WECC_AZ:
    - OffShoreWind
  WECC_NM:
    - OffShoreWind
  WECC_SNV:
    - OffShoreWind

pv_ac_dc_ratio: 1.3

renewables_clusters:
  - region: CA_N
    technology: landbasedwind
    max_clusters: 2
    max_lcoe: 110
    min_capacity: 25000
  - region: CA_N
    technology: offshorewind
    turbine_type: floating
    pref_site: 1
    max_clusters: 3
    min_capacity: 40000
  - region: CA_S
    technology: landbasedwind
    max_clusters: 4
    max_lcoe: 100
    min_capacity: 45000
  - region: CA_S
    technology: utilitypv
    max_clusters: 5
    max_lcoe: 75
    min_capacity: 100000
    cap_multiplier: 0.2

# How much of the theoretical
wind_pv_fraction_developable: 0.5


# Fuel consumption for start-up events (mmbtu/MW) from Lew et al 2013,
# Finding Flexibility: Cycling the Conventional Fleet
startup_fuel_use:
  Conventional Steam Coal: 16.5
  Natural Gas Fired Combined Cycle: 2.0
  Natural Gas Fired Combustion Turbine: 3.5
  Natural Gas Steam Turbine: 13.7

# Map user-regions to AEO Electricity Market Module (EMM) regions for cost multipliers
# IPM regions have been pre-populated in the lists below, but any user defined regions
# must also be added. This cannot be mapped automatically since user regions might
# cut across EMM regions.
# See a map at https://www.eia.gov/outlooks/aeo/pdf/nerc_map.pdf
cost_multiplier_region_map:
  TRE: [ERC_PHDL, ERC_REST, ERC_WEST]
  FRCC: [FRCC]
  MISW: [MIS_WUMS, MIS_MNWI, MIS_IA]
  MISE: [MIS_LMI]
  PJMC: [PJM_COMD]
  MISC: [MIS_IL, MIS_MO, S_D_AECI, MIS_INKY]
  SPPN: [MIS_MAPP, SPP_WAUE, SPP_NEBR, MIS_MIDA]
  SPPC: [SPP_N]
  SPPS: [SPP_WEST, SPP_SPS]
  MISS: [MIS_AMSO, MIS_WOTA, MIS_LA, MIS_AR, MIS_D_MS]
  SRSE: [S_SOU]
  SRCA: [S_VACA]
  PJMD: [PJM_Dom]
  PJMW: [PJM_West, PJM_AP, PJM_ATSI]
  PJME: [PJM_WMAC, PJM_EMAC, PJM_SMAC, PJM_PENE]
  SRCE: [S_C_TVA, S_C_KY]
  NYUP: [NY_Z_A, NY_Z_B, NY_Z_C&E, NY_Z_D, NY_Z_F, NY_Z_G-I,]
  NYCW: [NY_Z_J, NY_Z_K]
  ISNE: [NENG_ME, NENGREST, NENG_CT]
  RMRG: [WECC_CO]
  BASN: [WECC_ID, WECC_WY, WECC_UT, WECC_NNV]
  NWPP: [WECC_PNW, WECC_MT]
  CANO: [WEC_CALN, WEC_BANC, CA_N, CA_S]
  CASO: [WECC_IID, WECC_SCE, WEC_LADW, WEC_SDGE]
  SRSG: [WECC_AZ, WECC_NM, WECC_SNV]

# The keys are technologies listed in EIA's 2016 capital cost assumptions document
# (https://www.eia.gov/analysis/studies/powerplants/capitalcost/pdf/capcost_assumption.pdf)
# Values are lists of ATB technologies that map to the EIA keys.
cost_multiplier_technology_map:
  Ultra-supercritical coal (USC): [Coal_newAvgCF, Coal_newHighCF]
  # IGCC: [Coal_IGCCAvgCF, Coal_IGCCAvgCF]
  USC with 30% CCS: [Coal_CCS30AvgCF, Coal_CCS30HighCF]
  USC with 90% CCS: Coal_CCS90AvgCF, Coal_CCS90HighCF]
  CT - aeroderivative: []
  CT - industrial frame: [NaturalGas_CTAvgCF, NaturalGas_CTHighCF]
  CC - single shaft: []
  CC - multi shaft: [NaturalGas_CCAvgCF, NaturalGas_CCHighCF]
  CC with 90% CCS: [NaturalGas_CCCCSAvgCF, NaturalGas_CCCCSHighCF, NGCCS100, NaturalGas_CCS100, NaturalGas_CCS100_low,NaturalGas_CCS100_high ]
  Fuel cells: []
  Advanced nuclear: [Nuclear_*, Nuclear_mid, Nuclear_low, Nuclear_high]
  Biomass: [Biopower_CofireOld, Biopower_CofireNew, Biopower_Dedicated]
  MSW - landfill gas: []
  Wind: [LandbasedWind]
  Wind offshore: [OffShoreWind]
  Solar thermal: [CSP]
  Solar PV - tracking: [UtilityPV, CommPV, ResPV]
  Battery storage: [Battery_*]


# PROPOSED GENERATOR VARIABLES

eia_860m_fn: july_generator2019.xlsx

# The status codes below exclude plants where regulatory approvals have not been
# initiated or received. "Other" is also excluded.
proposed_status_included:
  - V # Under construction, more than 50 percent complete
  - TS # Construction complete, but not yet in commercial operation
  - U # Under construction, less than or equal to 50 percent complete
  - T # Regulatory approvals received. Not under construction

# Heat rates are from EIA's AEO 2019 Cost and Performace report (Table 8.2)
# or NREL's 2018 ATB. ATB technologies use 2020 heat rate values.
# All AEO heat rates are for advanced technologies and use values from the final
# heat rate column
proposed_gen_heat_rates:
  Natural Gas Fired Combined Cycle: 6.41 # ATB
  Natural Gas Fired Combustion Turbine: 9.66 # ATB
  Natural Gas Internal Combustion Engine: 8.160 # AEO


proposed_min_load:
  Natural Gas Fired Combined Cycle: 0.3 # From GE
  Natural Gas Fired Combustion Turbine: 0.3 # GE aero range is .15-.5, E3 has 0.3
  Natural Gas Internal Combustion Engine: 0.18 # From E3 assumptions


# EXTRA ADDITIONS AND RETIREMENTS

# Use this section to hard-code retirements that are not included in the most recent
# annual verion of EIA 860. The format is
# [plant_id_eia, generator_id, planned_retirement_date]
additional_retirements: ~
  # - [55853, 1, 2020]
  # - [55853, 2, 2020]
  # - [2442, 1, 2029] # Retire Four Corners before 2030
  # - [2442, 2, 2029]
  # - [2442, 3, 2029]
  # - [2442, 4, 2029]
  # - [2442, 5, 2029]
  # - [55177, A, 2031]
  # - [55177, B, 2031]
  # - [55177, ST1, 2031]

# Additions that are included in 860m but don't get caught with a spatial join.
additional_planned: ~
  # - [56545, 1, WECC_CO_NM]


######################################################################################
# LOAD GROWTH ASSUMPTIONS
# Include any load growth assumptions here

# Load from IPM is for 2011. The growth rates from 2011-2018 can be calculated using
# historical data
default_load_year: 2012
regular_load_growth_start_year: 2019

historical_load_region_maps:
  TRE: [ERC_PHDL, ERC_REST, ERC_WEST]
  FLRC: [FRCC] #FRCC
  MWRCE: [MIS_WUMS]
  MWRCW: [MIS_MAPP, SPP_WAUE, SPP_NEBR, MIS_MIDA, MIS_IA, MIS_MNWI]
  NPCCNE: [NENG_ME, NENG_CT, NENGREST]
  NPCCNYWE: [NY_Z_J]
  NPCCL: [NY_Z_K]
  NPCCUPNY: [
    NY_Z_A,
    NY_Z_B,
    NY_Z_C&E,
    NY_Z_D,
    NY_Z_F,
    NY_Z_G-I,
  ]
  RFCET: [PJM_WMAC, PJM_EMAC, PJM_SMAC, PJM_PENE]
  RFCMI: [MIS_LMI]
  RFCWT: [PJM_West, PJM_AP, PJM_ATSI, PJM_COMD]
  SERCDLT: [MIS_WOTA, MIS_LA, MIS_AMSO, MIS_AR]
  SERCGW: [MIS_MO, S_D_AECI, MIS_IL]
  SERCSOES: [S_SOU]
  SERCCNT: [S_C_TVA, S_C_KY]
  SERCVC: [S_VACA]
  SWPPNO: [SPP_N]
  SWPPSO: [SPP_SPS, SPP_WEST]
  WECCSW: [WECC_AZ, WECC_NM, WECC_SNV]
  WECCCA: [WEC_CALN, WEC_BANC, WECC_IID, WECC_SCE, WEC_LADW, WEC_SDGE]
  WENWPP: [WECC_PNW, WECC_MT, WECC_ID, WECC_WY, WECC_UT, WECC_NNV]
  WECCRKS: [WECC_CO]

future_load_region_map:
  TRE: [ERC_PHDL, ERC_REST, ERC_WEST]
  FLRC: [FRCC] #FRCC
  MCW: [MIS_WUMS, MIS_MNWI, MIS_IA] #MISW
  MCE: [MIS_LMI] #MISE
  PJMCE: [PJM_COMD] #PJMC
  MCC: [MIS_IL, MIS_MO, S_D_AECI, MIS_INKY] #MISC
  SWPPNO: [MIS_MAPP, SPP_WAUE, SPP_NEBR, MIS_MIDA] #SPPN
  SWPPC: [SPP_N] #SPPC
  SWPPSO: [SPP_WEST, SPP_SPS] #SPPS
  MCS: [MIS_AMSO, MIS_WOTA, MIS_LA, MIS_AR, MIS_D_MS] #MISS
  SERCSOES: [S_SOU] #SRSE
  SERCE: [S_VACA] #SRCA
  PJMD: [PJM_Dom]
  PJMW: [PJM_West, PJM_AP, PJM_ATSI]
  PJME: [PJM_WMAC, PJM_EMAC, PJM_SMAC, PJM_PENE]
  SERCCNT: [S_C_TVA, S_C_KY] #SRCE
  NPCCUPNY: [
      NY_Z_A,
      NY_Z_B,
      NY_Z_C&E,
      NY_Z_D,
      NY_Z_F,
      NY_Z_G-I,
  ] #NYUP
  NENYCLI: [NY_Z_J, NY_Z_K] #NYCW
  NPCCNE: [NENG_ME, NENGREST, NENG_CT] #ISNE
  WECCRKS: [WECC_CO] #RMRG
  WECCB: [WECC_ID, WECC_WY, WECC_UT, WECC_NNV] #BASN
  WENWPP: [WECC_PNW, WECC_MT] #NWPP
  WECCCAN: [WEC_CALN, WEC_BANC] #CANO
  WECCCAS: [WECC_IID, WECC_SCE, WEC_LADW, WEC_SDGE] #CASO
  WECCSW: [WECC_AZ, WECC_NM, WECC_SNV] #SRSG

# Make none (~) if no regions are included here
alt_growth_rate: ~
  # WECC_AZ: 0.02

######################################################################################
# EIA AEO FUEL PRICE VARIABLES

# Need to make choices about fuel regions when user-defined regions cross AEO fuel regions
# I'm putting WECC_NW in the rockies because the PNW doesn't use as much coal/gas
aeo_fuel_region_map:
  mountain: [WECC_AZ, WECC_NM, WECC_CO, WECC_SNV, WECC_NW]
  pacific: [CA_N, CA_S]

eia_series_region_names:
  mountain: MTN
  pacific: PCF
  west_south_central: WSC
  east_south_central: ESC
  south_atlantic: SOATL
  west_north_central: WNC
  east_north_central: ENC
  middle_atlantic: MDATL
  new_england: NEENGL


eia_series_fuel_names:
  coal: STC
  naturalgas: NG
  distillate: DFO
  uranium: U

# Which year of AEO to use. Note that different years have different scenario names
# so those may need to be modified accordingly.
eia_aeo_year: 2020

# This is a subset of AEO 2020 scenarios. For a full list, look at the eia open data
# page https://www.eia.gov/opendata/qb.php?category=3604304
eia_series_scenario_names:
  reference: REF2020
  low_price: LOWPRICE
  high_price: HIGHPRICE
  high_resource: HIGHOGS
  low_resource: LOWOGS

aeo_fuel_scenarios:
  coal: reference
  naturalgas: reference
  distillate: reference
  uranium: reference

aeo_fuel_usd_year: 2019


# NEED TO ADD BIOMASS AND GET FUEL COSTS - CHECK TEMOA (BILLION TON STUDY REFERENCE
tech_fuel_map:
  Conventional Steam Coal: coal
  Natural Gas Fired Combined Cycle: naturalgas
  Natural Gas Fired Combustion Turbine: naturalgas
  Natural Gas Steam Turbine: naturalgas
  Nuclear: uranium
  Petroleum Liquids: distillate

# The CCS fuel names (key values on right have to be in the format <fuel>_<ccslevel>,
# where the fuel matches something from "aeo_fuel_scenarios" (above
# ATB: technology_tech_detail.
ccs_fuel_map:
  NaturalGas_CCS100: naturalgas_ccs100
  NaturalGas_CCCCS: naturalgas_ccs90
  Coal_CCS30: coal_ccs30
  Coal_CCS90: coal_ccs90

ccs_capture_rate:
  naturalgas_ccs100: 1.0
  naturalgas_ccs90: 0.9
  coal_ccs30: 0.3
  coal_ccs90: 0.9

# Pipeline and other costs, $/tonne
ccs_disposal_cost: 10

# Carbon tax, USD/tonne
carbon_tax: 0

# tonne/MMBtu
fuel_emission_factors:
  naturalgas: 0.05306
  coal: 0.09552 # EIA value for electric power sector
  distillate: 0.07315


# Digitally extracted VOM startup costs for each generator type from the NREL Western
# wind/solar integration study
startup_vom_costs_mw:
  coal_small_sub: 2.81
  coal_large_sub: 2.69
  coal_supercritical: 2.98
  gas_cc: 1.03
  gas_large_ct: 0.77
  gas_aero_ct: 0.70
  gas_steam: 1.03
  nuclear: 5.4 # approx 2x large coal.

startup_vom_costs_usd_year: 2011

# Median cold start costs from NREL 2012 (matches digitized plot from western integration
startup_costs_type: startup_costs_per_cold_start_mw
startup_costs_per_cold_start_mw:
  coal_small_sub: 147
  coal_large_sub: 105
  coal_supercritical: 104
  gas_cc: 79
  gas_large_ct: 103
  gas_aero_ct: 32
  gas_steam: 75
  nuclear: 210 # Assumed 2x large coal plants

startup_costs_per_cold_start_usd_year: 2011

existing_startup_costs_tech_map:
  Conventional Steam Coal: coal_large_sub
  Natural Gas Fired Combined Cycle: gas_cc
  Natural Gas Fired Combustion Turbine: gas_large_ct
  Natural Gas Steam Turbine: gas_steam
  Nuclear: nuclear

new_build_startup_costs:
  Coal_CCS30: coal_supercritical
  Coal_CCS90: coal_supercritical
  Coal_IGCC: coal_supercritical
  Coal_new: coal_supercritical
  NaturalGas_CT: gas_large_ct
  NaturalGas_CC: gas_cc
  NaturalGas_CCS100: gas_cc


######################################################################################
# MODEL OUTPUTS

# This is a list of all column names included in the final generators file.
# Remove any columns that you don't want/need.
generator_columns: [
            "region",
            "Resource",
            "cluster",
            "R_ID",
            "zone",
            "voltage_level",
            "CapRes",
            "THERM",
            "DISP",
            "NDISP",
            "STOR",
            "DR",
            "HEAT",
            "NACC",
            "TRADER",
            "HYDRO",
            "RPS",
            "CES",
            "Commit",
            "Min_Share",
            "Max_Share",
            "Existing_Cap_MWh",
            "Existing_Cap_MW",
            "num_units",
            "unmodified_existing_cap_mw",
            "New_Build",
            "Cap_size",
            "Min_Cap_MW",
            "Max_Cap_MW",
            "Min_Share_percent",
            "Max_Share_percent",
            "capex",
            "Inv_cost_per_MWyr",
            "Fixed_OM_cost_per_MWyr",
            "capex_mwh",
            "Inv_cost_per_MWhyr",
            "Fixed_OM_cost_per_MWhyr",
            "Var_OM_cost_per_MWh",
            "Var_OM_cost_per_MWh_in",
            "Externality_cost_MWh",
            "Start_cost_per_MW",
            "Start_fuel_MMBTU_per_MW",
            "Heat_rate_MMBTU_per_MWh",
            "heat_rate_mmbtu_mwh_iqr",
            "heat_rate_mmbtu_mwh_std",
            "Fuel",
            "Min_power",
            "Self_disch",
            "Eff_up",
            "Eff_down",
            "Ratio_power_to_energy",
            "Min_Duration",
            "Max_Duration",
            "Max_DSM_delay",
            "Ramp_Up_percentage",
            "Ramp_Dn_percentage",
            "Up_time",
            "Down_time",
            "NACC_Eff",
            "NACC_Peak_to_Base",
            "Reg_Up",
            "Reg_Dn",
            "Rsv_Up",
            "Rsv_Dn",
            "Reg_Cost",
            "Rsv_Cost",
            "spur_miles",
            "spur_capex",
            "offshore_spur_miles",
            "offshore_spur_capex",
            "tx_miles",
            "tx_capex",
            "interconnect_annuity"
        ]<|MERGE_RESOLUTION|>--- conflicted
+++ resolved
@@ -85,20 +85,8 @@
         DR: 2
 demand_response: 'moderate'
 
-<<<<<<< HEAD
-
-# Spur line financial information to calculate annual investment costs
-# Capital cost per MW-mile in each region. Use either a single numeric value for all
-# regions or a dictionary of <region>: <value>, which must account for all model regions.
-spur_line_capex_mw_mile:
-  CA_N: 8904
-  CA_S: 8904
-  WECC_AZ: 3667
-
-=======
 # Transmission financial information to calculate annual investment costs
 # capex_mw_mile: Capital cost per MW-mile for all (numeric) or each model region (dict).
->>>>>>> 6e24db5d
 # WACC and investment years from https://www.sciencedirect.com/science/article/abs/pii/S0301421519305816
 transmission_investment_cost:
   # If true, uses interconnect_annuity when available
