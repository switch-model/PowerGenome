--- conflicted
+++ resolved
@@ -795,38 +795,6 @@
     return df.drop(columns=["datetime"])
 
 
-<<<<<<< HEAD
-def deep_freeze(thing):
-    """
-    https://stackoverflow.com/a/66729248/3393071
-    """
-    from collections.abc import Collection, Mapping, Hashable
-    from frozendict import frozendict
-
-    if thing is None or isinstance(thing, str):
-        return thing
-    elif isinstance(thing, Mapping):
-        return frozendict({k: deep_freeze(v) for k, v in thing.items()})
-    elif isinstance(thing, Collection):
-        return tuple(deep_freeze(i) for i in thing)
-    elif not isinstance(thing, Hashable):
-        raise TypeError(f"unfreezable type: '{type(thing)}'")
-    else:
-        return thing
-
-
-def deep_freeze_args(func):
-    """
-    https://stackoverflow.com/a/66729248/3393071
-    """
-    import functools
-
-    @functools.wraps(func)
-    def wrapped(*args, **kwargs):
-        return func(*deep_freeze(args), **deep_freeze(kwargs))
-
-    return wrapped
-=======
 def load_ipm_shapefile(settings: dict, path: Union[str, Path] = IPM_GEOJSON_PATH):
     """
     Load the shapefile of IPM regions
@@ -869,5 +837,4 @@
         model_regions_gdf, region_agg_map, "region", "model_region"
     ).reset_index(drop=True)
 
-    return model_regions_gdf
->>>>>>> ac297d4b
+    return model_regions_gdf