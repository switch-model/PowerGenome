import collections
from copy import deepcopy
import itertools
import logging
import subprocess
from typing import Dict, Tuple, Union

import pandas as pd
import pudl
import requests
import sqlalchemy as sa

from flatten_dict import flatten
import yaml
from ruamel.yaml import YAML
from pathlib import Path

from powergenome.params import SETTINGS

logger = logging.getLogger(__name__)


def load_settings(path: Union[str, Path]) -> dict:

    with open(path, "r") as f:
        #     settings = yaml.safe_load(f)
        yaml = YAML(typ="safe")
        settings = yaml.load(f)

    return settings


def check_settings(settings: dict, pg_engine: sa.engine) -> None:
    """Check for user errors in the settings file.

    The YAML settings file is loaded as a dictionary object. It has many different parts
    that need to have consistent values. This function checks a few (but not all!) of
    the parameters for common errors or misspelled words.

    Parameters
    ----------
    settings : dict
        Parameters and values from the YAML settings file.
    pg_engine : sa.engine
        Connection to the PUDL sqlite database.
    """

    ipm_region_list = pd.read_sql_table("regions_entity_epaipm", pg_engine)[
        "region_id_epaipm"
    ].to_list()

    cost_mult_regions = list(
        itertools.chain.from_iterable(settings["cost_multiplier_region_map"].values())
    )

    aeo_fuel_regions = list(
        itertools.chain.from_iterable(settings["aeo_fuel_region_map"].values())
    )

    for agg_region, ipm_regions in (settings.get("region_aggregations") or {}).items():
        for ipm_region in ipm_regions:
            if ipm_region not in ipm_region_list:
                s = f"""
    *****************************
    There is no IPM region {ipm_region}, which is listed in {agg_region}"
    *****************************
    """
                logger.warning(s)

    for model_region in settings["model_regions"]:
        if model_region not in cost_mult_regions:
            s = f"""
    *****************************
    The model region {model_region} is not included in the settings parameter `cost_multiplier_region_map`"
    *****************************
            """
            logger.warning(s)

        if model_region not in aeo_fuel_regions:
            s = f"""
    *****************************
    The model region {model_region} is not included in the settings parameter `aeo_fuel_region_map`"
    *****************************
            """
            logger.warning(s)

    gen_col_count = collections.Counter(settings["generator_columns"])
    duplicate_cols = [c for c, num in gen_col_count.items() if num > 1]
    if duplicate_cols:
        raise KeyError(
            f"The settings parameter 'generator_columns' has duplicates of {duplicate_cols}."
            " Remove the duplicates and try again."
        )


def init_pudl_connection(
    freq: str = "AS", start_year: int = None, end_year: int = None
) -> Tuple[sa.engine.base.Engine, pudl.output.pudltabl.PudlTabl]:
    """Initiate a connection object to the sqlite PUDL database and create a pudl
    object that can quickly access parts of the database.

    Parameters
    ----------
    freq : str, optional
        The time frequency that data should be averaged over in the `pudl_out` object,
        by default "YS" (annual data).

    Returns
    -------
    sa.Engine, pudl.pudltabl
        A sqlalchemy engine for connecting to the PUDL database, and a pudl PudlTabl
        object for quickly accessing parts of the database. `pudl_out` is used
        to access unit heat rates.
    """
    pudl_engine = sa.create_engine(SETTINGS["PUDL_DB"])
    if start_year is not None:
        start_year = pd.to_datetime(start_year, format="%Y")
    if end_year is not None:
        end_year = pd.to_datetime(end_year + 1, format="%Y")
    pudl_out = pudl.output.pudltabl.PudlTabl(
        freq=freq, pudl_engine=pudl_engine, start_date=start_year, end_date=end_year
    )
<<<<<<< HEAD
    if SETTINGS.get("PG_DB"):
        pg_engine = sa.create_engine(SETTINGS["PG_DB"])
    else:
        logger.warning(
            "No path to a `PG_DB` database was found in the .env file. Using the "
            "`PUDL_DB` path instead."
        )
        pg_engine = sa.create_engine(SETTINGS["PUDL_DB"])
=======
>>>>>>> cee44e8d

    return pudl_engine, pudl_out, pg_engine


def reverse_dict_of_lists(d: Dict[str, list]) -> Dict[str, str]:
    if isinstance(d, collections.abc.Mapping):
        rev = {v: k for k in d for v in d[k]}
    else:
        rev = dict()
    return rev


def map_agg_region_names(
    df: pd.DataFrame, region_agg_map: dict, original_col_name: str, new_col_name: str
) -> pd.DataFrame:

    df[new_col_name] = df.loc[:, original_col_name]

    df.loc[df[original_col_name].isin(region_agg_map.keys()), new_col_name] = df.loc[
        df[original_col_name].isin(region_agg_map.keys()), original_col_name
    ].map(region_agg_map)

    return df


def snake_case_col(col: pd.Series) -> pd.Series:
    "Remove special characters and convert to snake case"
    clean = (
        col.str.lower()
        .str.replace(r"[^0-9a-zA-Z\-]+", " ")
        .str.replace("-", "")
        .str.strip()
        .str.replace(" ", "_")
    )
    return clean


def snake_case_str(s: str) -> str:
    "Remove special characters and convert to snake case"
    clean = (
        s.lower()
        .replace(r"[^0-9a-zA-Z\-]+", " ")
        .replace("-", "")
        .strip()
        .replace(" ", "_")
    )
    return clean


def get_git_hash():

    try:
        git_head_hash = (
            subprocess.check_output(["git", "rev-parse", "HEAD"])
            .strip()
            .decode("ascii")
        )
    except FileNotFoundError:
        git_head_hash = "Git hash unknown"

    return git_head_hash


def download_save(url: str, save_path: Union[str, Path]):
    """
    Download a file that isn't zipped and save it to a given path

    Parameters
    ----------
    url : str
        Valid url to download the zip file
    save_path : str or path object
        Destination to save the file

    """

    r = requests.get(url)
    save_path.parent.mkdir(parents=True, exist_ok=True)
    save_path.write_bytes(r.content)


def update_dictionary(d: dict, u: dict) -> dict:
    """
    Update keys in an existing dictionary (d) with values from u

    https://stackoverflow.com/a/32357112
    """
    for k, v in u.items():
        if isinstance(d, collections.abc.Mapping):
            if isinstance(v, collections.abc.Mapping):
                r = update_dictionary(d.get(k, {}), v)
                d[k] = r
            else:
                d[k] = u[k]
        else:
            d = {k: u[k]}
    return d


def remove_fuel_scenario_name(df, settings):
    _df = df.copy()
    scenarios = settings["eia_series_scenario_names"].keys()
    for s in scenarios:
        _df.columns = _df.columns.str.replace(f"_{s}", "")

    return _df

def remove_fuel_gen_scenario_name(df, settings):
    _df = df.copy()
    scenarios = settings["eia_series_scenario_names"].keys()
    for s in scenarios:
        _df["Fuel"] = _df["Fuel"].str.replace(f"_{s}", "")

    return _df

def write_results_file(df, folder, file_name, include_index=False):
    """Write a finalized dataframe to one of the results csv files.

    Parameters
    ----------
    df : DataFrame
        Data for a single results file
    folder : Path-like
        A Path object representing the folder for a single case/scenario
    file_name : str
        Name of the file.
    include_index : bool, optional
        If pandas should include the index when writing to csv, by default False
    """
    sub_folder = folder / "Inputs"
    sub_folder.mkdir(exist_ok=True, parents=True)

    path_out = sub_folder / file_name

    df.to_csv(path_out, index=include_index)


def write_case_settings_file(settings, folder, file_name):
    """Write a finalized dictionary to YAML file.

    Parameters
    ----------
    settings : dict
        A dictionary with settings
    folder : Path-like
        A Path object representing the folder for a single case/scenario
    file_name : str
        Name of the file.
    """
    folder.mkdir(exist_ok=True, parents=True)
    path_out = folder / file_name

    # yaml = YAML(typ="unsafe")
    _settings = deepcopy(settings)
    # for key, value in _settings.items():
    #     if isinstance(value, Path):
    #         _settings[key] = str(value)
    # yaml.register_class(Path)
    # stream = file(path_out, 'w')
    with open(path_out, "w") as f:
        yaml.dump(_settings, f)


def find_centroid(gdf):
    """Find the centroid of polygons, even when in a geographic CRS

    If the crs is geographic (uses lat/lon) then it is converted to a projection before
    calculating the centroid.

    The projected CRS used here is:

    <Projected CRS: EPSG:2163>
    Name: US National Atlas Equal Area
    Axis Info [cartesian]:
    - X[east]: Easting (metre)
    - Y[north]: Northing (metre)
    Area of Use:
    - name: USA
    - bounds: (167.65, 15.56, -65.69, 74.71)
    Coordinate Operation:
    - name: US National Atlas Equal Area
    - method: Lambert Azimuthal Equal Area (Spherical)
    Datum: Not specified (based on Clarke 1866 Authalic Sphere)
    - Ellipsoid: Clarke 1866 Authalic Sphere
    - Prime Meridian: Greenwich

    Parameters
    ----------
    gdf : GeoDataFrame
        A gdf with a geometry column.

    Returns
    -------
    GeoSeries
        A GeoSeries of centroid Points.
    """

    crs = gdf.crs

    if crs.is_geographic:
        _gdf = gdf.to_crs("EPSG:2163")
        centroid = _gdf.centroid
        centroid = centroid.to_crs(crs)
    else:
        centroid = gdf.centroid

    return centroid


def regions_to_keep(settings: dict) -> Tuple[list, dict]:
    """Create a list of all IPM regions that are used in the model, either as single
    regions or as part of a user-defined model region. Also includes the aggregate
    regions defined by user.

    Parameters
    ----------
    settings : dict
        User-defined parameters from a settings YAML file with keys "model_regions" and
        "region_aggregations".

    Returns
    -------
    list
        All of the IPM regions and user defined model regions.
    """
    # Settings has a dictionary of lists for regional aggregations.
    region_agg_map = reverse_dict_of_lists(settings.get("region_aggregations"))

    # IPM regions to keep - single in model_regions plus those aggregated by the user
    keep_regions = [
        x
        for x in settings["model_regions"] + list(region_agg_map)
        if x not in region_agg_map.values()
    ]
    return keep_regions, region_agg_map


def build_case_id_name_map(settings: dict) -> dict:
    """Make a dictionary mapping of case IDs and case names from a CSV file

    Parameters
    ----------
    settings : dict
        Settings parameters. Must include `input_folder` and `case_id_description_fn`

    Returns
    -------
    dict
        Mapping of case id to case name
    """
    case_id_name_df = pd.read_csv(
        Path(settings["input_folder"]) / settings["case_id_description_fn"],
        index_col=0,
        squeeze=True,
    )
    case_id_name_df = case_id_name_df.str.replace(" ", "_")
    case_id_name_map = case_id_name_df.to_dict()

    return case_id_name_map


def build_scenario_settings(
    settings: dict, scenario_definitions: pd.DataFrame
) -> Dict[int, Dict[Union[int, str], dict]]:
    """Build a nested dictionary of settings for each planning year/scenario

    Parameters
    ----------
    settings : dict
        The full settings file, including the "settings_management" section with
        alternate values for each scenario
    scenario_definitions : pd.DataFrame
        Values from the csv file defined in the settings file "scenario_definitions_fn"
        parameter. This df has columns corresponding to categories in the
        "settings_management" section of the settings file, with row values defining
        specific case/scenario names.

    Returns
    -------
    dict
        A nested dictionary. The first set of keys are the planning years, the second
        set of keys are the case ID values associated with each case.
    """

    model_planning_period_dict = {
        year: (start_year, year)
        for year, start_year in zip(
            settings["model_year"], settings["model_first_planning_year"]
        )
    }

    case_id_name_map = build_case_id_name_map(settings)

    scenario_settings = {}
    for year in scenario_definitions["year"].unique():
        scenario_settings[year] = {}
        planning_year_settings_management = settings["settings_management"][year]

        # Create a dictionary with keys of things that change (e.g. ccs_capex) and
        # values of nested dictionaries that give case_id: scenario name
        planning_year_scenario_definitions_dict = (
            scenario_definitions.loc[scenario_definitions.year == year]
            .set_index("case_id")
            .to_dict()
        )
        planning_year_scenario_definitions_dict.pop("year")

        for case_id in scenario_definitions.query("year==@year")["case_id"].unique():
            _settings = deepcopy(settings)

            if "all_cases" in planning_year_settings_management:
                new_parameter = planning_year_settings_management["all_cases"]
                _settings = update_dictionary(_settings, new_parameter)

            # Add the scenario definition values to the settings files
            # e.g.
            # case_id	year	demand_response	growth	tx_expansion	ng_price
            # p1	    2030	moderate	            normal	high	reference
            case_scenario_definitions = scenario_definitions.loc[
                (scenario_definitions.case_id == case_id)
                & (scenario_definitions.year == year),
                :,
            ]
            for col in scenario_definitions.columns:
                _settings[col] = case_scenario_definitions.squeeze().at[col]

            modified_settings = []
            for (
                category,
                case_value_dict,
            ) in planning_year_scenario_definitions_dict.items():
                # key is the category e.g. ccs_capex, case_value_dict is p1: mid
                try:
                    case_value = case_value_dict[case_id]
                    new_parameter = (
                        planning_year_settings_management[category][case_value] or {}
                    )

                    try:
                        settings_keys = list(flatten(new_parameter).keys())
                    except AttributeError:
                        settings_keys = {}

                    for key in settings_keys:
                        assert (
                            key not in modified_settings
                        ), f"The settings key {key} is modified twice in case id {case_id}"

                        modified_settings.append(key)

                    if new_parameter is not None:
                        _settings = update_dictionary(_settings, new_parameter)
                    # print(_settings[list(new_parameter.keys())[0]])

                except KeyError:
                    pass

            _settings["model_first_planning_year"] = model_planning_period_dict[year][0]
            _settings["model_year"] = model_planning_period_dict[year][1]
            _settings["case_name"] = case_id_name_map[case_id]
            scenario_settings[year][case_id] = _settings

    return scenario_settings


def remove_feb_29(df: pd.DataFrame) -> pd.DataFrame:
    """Remove Feb 29 from a wide format leap-year dataseries

    Parameters
    ----------
    df : pd.DataFrame
        A wide format dataframe with 8784 columns

    Returns
    -------
    pd.DataFrame
        The same dataframe but without the 24 hours in Feb 29 and only 8760 rows.
    """
    idx_start = df.index.min()
    idx_name = df.index.name
    df["datetime"] = pd.date_range(start="2012-01-01", freq="H", periods=8784)

    df = df.loc[~((df.datetime.dt.month == 2) & (df.datetime.dt.day == 29)), :]
    df.index = range(idx_start, idx_start + 8760)
    df.index.name = idx_name

    return df.drop(columns=["datetime"])<|MERGE_RESOLUTION|>--- conflicted
+++ resolved
@@ -120,7 +120,7 @@
     pudl_out = pudl.output.pudltabl.PudlTabl(
         freq=freq, pudl_engine=pudl_engine, start_date=start_year, end_date=end_year
     )
-<<<<<<< HEAD
+
     if SETTINGS.get("PG_DB"):
         pg_engine = sa.create_engine(SETTINGS["PG_DB"])
     else:
@@ -129,8 +129,7 @@
             "`PUDL_DB` path instead."
         )
         pg_engine = sa.create_engine(SETTINGS["PUDL_DB"])
-=======
->>>>>>> cee44e8d
+
 
     return pudl_engine, pudl_out, pg_engine
 
