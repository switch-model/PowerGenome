import collections
import logging
from numbers import Number
<<<<<<< HEAD
from typing import Dict
=======
import re
>>>>>>> 6e24db5d

import requests

import geopandas as gpd
import numpy as np
import pandas as pd
from pathlib import Path
import pudl
from bs4 import BeautifulSoup
from flatten_dict import flatten
from powergenome.cluster_method import (
    cluster_by_owner,
    cluster_kmeans,
    weighted_ownership_by_unit,
)
from powergenome.eia_opendata import fetch_fuel_prices
from powergenome.external_data import (
    make_demand_response_profiles,
    demand_response_resource_capacity,
    add_resource_max_cap_spur,
)
from powergenome.load_data import (
    load_ipm_plant_region_map,
    load_ownership_eia860,
    load_plants_860,
    load_utilities_eia,
)
from powergenome.nrelatb import (
    atb_fixed_var_om_existing,
    atb_new_generators,
    fetch_atb_costs,
    fetch_atb_heat_rates,
    fetch_atb_offshore_spur_costs,
    investment_cost_calculator,
)
from powergenome.params import CLUSTER_BUILDER, DATA_PATHS, IPM_GEOJSON_PATH
from powergenome.price_adjustment import inflation_price_adjustment
from powergenome.resource_clusters import map_eia_technology
from powergenome.util import (
    download_save,
    map_agg_region_names,
    reverse_dict_of_lists,
    snake_case_col,
    regions_to_keep,
)
from scipy.stats import iqr
from sklearn import cluster, preprocessing
from xlrd import XLRDError

logger = logging.getLogger(__name__)


planned_col_map = {
    "Entity ID": "utility_id_eia",
    "Entity Name": "utility_name",
    "Plant ID": "plant_id_eia",
    "Plant Name": "plant_name",
    "Sector": "sector_name",
    "Plant State": "state",
    "Generator ID": "generator_id",
    "Unit Code": "unit_code",
    "Nameplate Capacity (MW)": "capacity_mw",
    "Net Summer Capacity (MW)": "summer_capacity_mw",
    "Net Winter Capacity (MW)": "winter_capacity_mw",
    "Technology": "technology_description",
    "Energy Source Code": "energy_source_code_1",
    "Prime Mover Code": "prime_mover_code",
    "Planned Operation Month": "planned_operating_month",
    "Planned Operation Year": "planned_operating_year",
    "Status": "operational_status",
    "County": "county",
    "Latitude": "latitude",
    "Longitude": "longitude",
    "Google Map": "google_map",
    "Bing Map": "bing_map",
    "Balancing Authority Code": "balancing_authority_code",
}

op_status_map = {
    "(V) Under construction, more than 50 percent complete": "V",
    "(TS) Construction complete, but not yet in commercial operation": "TS",
    "(U) Under construction, less than or equal to 50 percent complete": "U",
    "(T) Regulatory approvals received. Not under construction": "T",
    "(P) Planned for installation, but regulatory approvals not initiated": "P",
    "(L) Regulatory approvals pending. Not under construction": "L",
    "(OT) Other": "OT",
}

TRANSMISSION_TYPES = ["spur", "offshore_spur", "tx"]


def fill_missing_tech_descriptions(df):
    """
    EIA 860 records before 2014 don't have a technology description. If we want to
    include any of this data in the historical record (e.g. heat rates or capacity
    factors) then they need to be filled in.

    Parameters
    ----------
    df : dataframe
        A pandas dataframe with columns plant_id_eia, generator_id, and
        technology_description.

    Returns
    -------
    dataframe
        Same data that came in, but with missing technology_description values filled
        in.
    """
    start_len = len(df)
    df = df.sort_values(by="report_date")
    df_list = []
    for _, _df in df.groupby(["plant_id_eia", "generator_id"], as_index=False):
        _df["technology_description"].fillna(method="bfill", inplace=True)
        df_list.append(_df)
    results = pd.concat(df_list, ignore_index=True, sort=False)

    end_len = len(results)
    assert (
        start_len == end_len
    ), "Somehow records were dropped when filling tech_descriptions"
    return results


def group_generators_at_plant(df, by=["plant_id_eia"], agg_fn={"capacity_mw": "sum"}):
    """
    Group generators at a plant. This is a flexible function that lets a user group
    by the desired attributes (e.g. plant id) and perform aggregated operations on each
    group.

    This function also might be a bit unnecessary given how simple it is.

    Parameters
    ----------
    df : dataframe
        Pandas dataframe with information on power plants.
    by : list, optional
        Columns to use for the groupby, by default ["plant_id_eia"]
    agg_fn : dict, optional
        Aggregation function to pass to groupby, by default {"capacity_mw": "sum"}

    Returns
    -------
    dataframe
        The grouped dataframe with aggregation functions applied.
    """

    df_grouped = df.groupby(by, as_index=False).agg(agg_fn)

    return df_grouped


def startup_fuel(df, settings):
    """Add startup fuel consumption for generators

    Parameters
    ----------
    df : DataFrame
        All generator clusters. Must have a column "technology". Can include both EIA
        and NRELATB technology names.
    settings : dictionary
        User-defined settings loaded from a YAML file. Keys in "startup_fuel_use"
        must match those in "eia_atb_tech_map".

    Returns
    -------
    DataFrame
        Modified dataframe with the new column "Start_fuel_MMBTU_per_MW".
    """
    df["Start_fuel_MMBTU_per_MW"] = 0
    for eia_tech, fuel_use in (settings.get("startup_fuel_use") or {}).items():
        atb_tech = settings["eia_atb_tech_map"][eia_tech].split("_")[0]

        df.loc[df["technology"] == eia_tech, "Start_fuel_MMBTU_per_MW"] = fuel_use
        df.loc[
            df["technology"].str.contains(atb_tech), "Start_fuel_MMBTU_per_MW"
        ] = fuel_use

    return df


def startup_nonfuel_costs(df, settings):
    """Add inflation adjusted startup nonfuel costs per MW for generators

    Parameters
    ----------
    df : DataFrame
        Must contain a column "technology" with the names of each technology type.
    settings : dict
        Dictionary based on YAML settings file. Must contain the keys
        "startup_costs_type", "startup_vom_costs_mw", "existing_startup_costs_tech_map",
        etc.

    Returns
    -------
    DataFrame
        Modified df with new column "Start_cost_per_MW"
    """
    logger.info("Adding non-fuel startup costs")
    target_usd_year = settings["target_usd_year"]

    vom_costs = settings["startup_vom_costs_mw"]
    vom_usd_year = settings["startup_vom_costs_usd_year"]

    logger.info(
        f"Changing non-fuel VOM costs from {vom_usd_year} to " f"{target_usd_year}"
    )
    for key, cost in vom_costs.items():
        vom_costs[key] = inflation_price_adjustment(
            price=cost, base_year=vom_usd_year, target_year=target_usd_year
        )

    startup_type = settings["startup_costs_type"]
    startup_costs = settings[startup_type]
    startup_costs_usd_year = settings["startup_costs_per_cold_start_usd_year"]

    logger.info(
        f"Changing non-fuel startup costs from {vom_usd_year} to {target_usd_year}"
    )
    for key, cost in startup_costs.items():
        startup_costs[key] = inflation_price_adjustment(
            price=cost, base_year=startup_costs_usd_year, target_year=target_usd_year
        )

    df["Start_cost_per_MW"] = 0

    for existing_tech, cost_tech in settings["existing_startup_costs_tech_map"].items():
        total_startup_costs = vom_costs[cost_tech] + startup_costs[cost_tech]
        df.loc[
            df["technology"].str.contains(existing_tech), "Start_cost_per_MW"
        ] = total_startup_costs

    for new_tech, cost_tech in settings["new_build_startup_costs"].items():
        total_startup_costs = vom_costs[cost_tech] + startup_costs[cost_tech]
        df.loc[
            df["technology"].str.contains(new_tech), "Start_cost_per_MW"
        ] = total_startup_costs
    df.loc[:, "Start_cost_per_MW"] = df.loc[:, "Start_cost_per_MW"].round(0)

    # df.loc[df["technology"].str.contains("Nuclear"), "Start_cost_per_MW"] = "FILL VALUE"

    return df


def group_technologies(df, settings):
    """
    Group different technologies together based on parameters in the settings file.
    An example would be to put a bunch of different technologies under the umbrella
    category of "biomass" or "peaker".

    Parameters
    ----------
    df : dataframe
        Pandas dataframe with
    settings : dictionary
        User-defined settings loaded from a YAML file. Must have key tech_groups.

    Returns
    -------
    dataframe
        Same as incoming dataframe but with grouped technology types
    """
    if settings.get("group_technologies"):

        df["_technology"] = df["technology_description"]
        for tech, group in settings["tech_groups"].items():
            df.loc[df["technology_description"].isin(group), "_technology"] = tech

        for region, tech_list in (settings.get("regional_no_grouping") or {}).items():
            df.loc[
                (df["model_region"] == region)
                & (df["technology_description"].isin(tech_list)),
                "_technology",
            ] = df.loc[
                (df["model_region"] == region)
                & (df["technology_description"].isin(tech_list)),
                "technology_description",
            ]

        df.loc[:, "technology_description"] = df.loc[:, "_technology"]
        df = df.drop(columns=["_technology"])

        return df


def label_hydro_region(gens_860, pudl_engine, model_regions_gdf):
    """
    Label hydro facilities that don't have a region by default.

    Parameters
    ----------
    gens_860 : dataframe
        Infomation on all generators from PUDL
    pudl_engine : sqlalchemy.Engine
        A sqlalchemy connection for use by pandas
    model_regions_gdf : dataframe
        Geodataframe of the model regions

    Returns
    -------
    dataframe
        Plant id and region for any hydro that didn't originally have a region label.
    """

    plant_entity = pd.read_sql_table("plants_entity_eia", pudl_engine)

    model_hydro = gens_860.loc[
        gens_860["technology_description"] == "Conventional Hydroelectric"
    ].merge(plant_entity[["plant_id_eia", "latitude", "longitude"]], on="plant_id_eia")

    no_lat_lon = model_hydro.loc[
        (model_hydro["latitude"].isnull()) | (model_hydro["longitude"].isnull()), :
    ]
    if not no_lat_lon.empty:
        print(no_lat_lon["summer_capacity_mw"].sum(), " MW without lat/lon")
    model_hydro = model_hydro.dropna(subset=["latitude", "longitude"])

    # Convert the lon/lat values to geo points. Need to add an initial CRS and then
    # change it to align with the IPM regions
    model_hydro_gdf = gpd.GeoDataFrame(
        model_hydro,
        geometry=gpd.points_from_xy(model_hydro.longitude, model_hydro.latitude),
        crs={"init": "epsg:4326"},
    )

    if model_hydro_gdf.crs != model_regions_gdf.crs:
        model_hydro_gdf = model_hydro_gdf.to_crs(model_regions_gdf.crs)

    model_hydro_gdf = gpd.sjoin(model_regions_gdf, model_hydro_gdf)
    model_hydro_gdf = model_hydro_gdf.rename(columns={"IPM_Region": "region"})

    keep_cols = ["plant_id_eia", "region"]
    return model_hydro_gdf.loc[:, keep_cols]


def load_plant_region_map(
    gens_860, pudl_engine, settings, model_regions_gdf, table="plant_region_map_epaipm"
):
    """
    Load the region that each plant is located in.

    Parameters
    ----------
    pudl_engine : sqlalchemy.Engine
        A sqlalchemy connection for use by pandas
    settings : dictionary
        The dictionary of settings with a dictionary of region aggregations
    table : str, optional
        The SQL table to load, by default "plant_region_map_epaipm"

    Returns
    -------
    dataframe
        A dataframe where each plant has an associated "model_region" mapped
        from the original region labels.
    """
    # Load dataframe of region labels for each EIA plant id
    region_map_df = pd.read_sql_table(table, con=pudl_engine)

    if settings.get("plant_region_map_fn"):
        user_region_map_df = pd.read_csv(
            Path(settings["input_folder"]) / settings["plant_region_map_fn"]
        )
        assert (
            "region" in user_region_map_df.columns
        ), f"The column 'region' must appear in {settings['plant_region_map_fn']}"
        assert (
            "plant_id_eia" in user_region_map_df.columns
        ), f"The column 'plant_id_eia' must appear in {settings['plant_region_map_fn']}"

        user_region_map_df = user_region_map_df.set_index("plant_id_eia")

        region_map_df.loc[
            region_map_df["plant_id_eia"].isin(user_region_map_df.index), "region"
        ] = region_map_df["plant_id_eia"].map(user_region_map_df["region"])

    # Label hydro using the IPM shapefile because NEEDS seems to drop some hydro
    all_hydro_regions = label_hydro_region(gens_860, pudl_engine, model_regions_gdf)

    region_map_df = pd.concat(
        [region_map_df, all_hydro_regions], ignore_index=True, sort=False
    ).drop_duplicates(subset=["plant_id_eia"], keep="first")

    # Settings has a dictionary of lists for regional aggregations. Need
    # to reverse this to use in a map method.
    keep_regions, region_agg_map = regions_to_keep(settings)

    # Create a new column "model_region" with labels that we're using for aggregated
    # regions

    model_region_map_df = region_map_df.loc[
        region_map_df.region.isin(keep_regions), :
    ].drop(columns="id")

    model_region_map_df = map_agg_region_names(
        df=model_region_map_df,
        region_agg_map=region_agg_map,
        original_col_name="region",
        new_col_name="model_region",
    )

    # There are some cases of plants with generators assigned to different IPM regions.
    # If regions are aggregated there may be some duplicates in the results.
    model_region_map_df = model_region_map_df.drop_duplicates(
        subset=["plant_id_eia", "model_region"]
    )

    return model_region_map_df


def label_retirement_year(
    df,
    settings,
    age_col="operating_date",
    settings_retirement_table="retirement_ages",
    add_additional_retirements=True,
):
    """
    Add a retirement year column to the dataframe based on the year each generator
    started operating.

    Parameters
    ----------
    df : dataframe
        Dataframe of generators
    settings : dictionary
        The dictionary of settings with a dictionary of generator lifetimes
    age_col : str, optional
        The dataframe column to use when calculating the retirement year, by default
        "operating_date"
    settings_retirement_table : str, optional
        The settings dictionary key for another dictionary of generator retirement
        lifetimes, by default "retirement_ages"
    add_additional_retirements : bool, optional
        Logic to determine if additional retirements from the settings file should
        be checked. For example, this isn't necessary when adding proposed generators
        because we probably won't be setting an artifically early retirement year.
    """

    start_len = len(df)
    retirement_ages = settings[settings_retirement_table]

    if df.loc[df["technology_description"].isnull(), :].empty is False:
        df = fill_missing_tech_descriptions(df)

    for tech, life in retirement_ages.items():
        try:
            df.loc[df.technology_description == tech, "retirement_year"] = (
                df.loc[df.technology_description == tech, age_col].dt.year + life
            )
        except AttributeError:
            # This is a bit hacky but for the proposed plants I have an int column
            df.loc[df.technology_description == tech, "retirement_year"] = (
                df.loc[df.technology_description == tech, age_col] + life
            )

    try:
        df.loc[~df["planned_retirement_date"].isnull(), "retirement_year"] = df.loc[
            ~df["planned_retirement_date"].isnull(), "planned_retirement_date"
        ].dt.year
    except KeyError:
        pass

    # Add additonal retirements from settings file
    if settings.get("additional_retirements") and add_additional_retirements:
        logger.info("Changing retirement dates based on settings file")
        model_year = settings["model_year"]
        start_ret_cap = df.loc[
            df["retirement_year"] < model_year, settings["capacity_col"]
        ].sum()
        logger.info(f"Starting retirement capacity is {start_ret_cap} MW")
        i = 0
        ret_cap = 0
        for record in settings["additional_retirements"]:
            plant_id, gen_id, ret_year = record
            # gen ids are strings, not integers
            gen_id = str(gen_id)

            df.loc[
                (df["plant_id_eia"] == plant_id) & (df["generator_id"] == gen_id),
                "retirement_year",
            ] = ret_year

            i += 1
            ret_cap += df.loc[
                (df["plant_id_eia"] == plant_id) & (df["generator_id"] == gen_id),
                settings["capacity_col"],
            ].sum()

        end_ret_cap = df.loc[
            df["retirement_year"] < model_year, settings["capacity_col"]
        ].sum()
        logger.info(f"Ending retirement capacity is {end_ret_cap} MW")
        if not end_ret_cap > start_ret_cap:
            logger.debug(
                "Adding retirements from settings didn't change the retiring capacity."
            )
        if end_ret_cap - start_ret_cap != ret_cap:
            logger.debug(
                f"Retirement diff is {end_ret_cap - start_ret_cap}, adding retirements "
                f"yields {ret_cap} MW"
            )
        logger.info(
            f"The retirement year for {i} plants, totaling {ret_cap} MW, was changed "
            "based on settings file parameters"
        )
    else:
        logger.info("No retirement dates changed based on the settings file")

    end_len = len(df)

    assert start_len == end_len

    return df


def label_small_hydro(df, settings, by=["plant_id_eia"]):
    """
    Use rules from the settings file to label plants below a certain size as small
    hydroelectric rather than conventional hydroelectric.

    Parameters
    ----------
    df : dataframe
        EIA 860 data on generators
    settings : dict
        User-defined parameters from a settings file
    by : list, optional
        What columns to use in the groupby function when summing capacity, by default
        ["plant_id_eia"]

    Returns
    -------
    dataframe
        If the user wants to label small hydro plants, some of the conventional
        hydro facilities will have their technology type changed to small hydro.
    """
<<<<<<< HEAD
    if settings["small_hydro"] is True:
        if "report_date" not in by and "report_date" in df.columns:
            # by.append("report_date")
            logger.warning("'report_date' is in the df but not used in the groupby")
        region_agg_map = reverse_dict_of_lists(settings.get("region_aggregations"))
        keep_regions = [
            x
            for x in settings["model_regions"] + list(region_agg_map)
            if x in settings["small_hydro_regions"]
        ]
        start_len = len(df)
        size_cap = settings["small_hydro_mw"]
        if settings["capacity_col"] in df:
            cap_col = settings["capacity_col"]
        else:
            cap_col = "capacity_mw"
=======
>>>>>>> 6e24db5d

    if not settings.get("small_hydro"):
        return df
    if "report_date" not in by and "report_date" in df.columns:
        # by.append("report_date")
        logger.warning("'report_date' is in the df but not used in the groupby")
    region_agg_map = reverse_dict_of_lists(settings["region_aggregations"])
    keep_regions = [
        x
        for x in settings["model_regions"] + list(region_agg_map)
        if x in settings["small_hydro_regions"]
    ]
    start_len = len(df)
    size_cap = settings["small_hydro_mw"]
    cap_col = settings.get("capacity_col")
    if not cap_col in df:
        cap_col = "capacity_mw"

    start_hydro_capacity = df.query(
        "technology_description=='Conventional Hydroelectric'"
    )[cap_col].sum()

    plant_capacity = (
        df.loc[
            (df["technology_description"] == "Conventional Hydroelectric")
            & (df["model_region"].isin(keep_regions))

        ]
        .groupby(by, as_index=False)[cap_col]
        .sum()
    )

    small_hydro_plants = plant_capacity.loc[
        plant_capacity[cap_col] <= size_cap, "plant_id_eia"
    ]

    df.loc[
        (df["technology_description"] == "Conventional Hydroelectric")
        & (df["plant_id_eia"].isin(small_hydro_plants)),
        "technology_description",
    ] = "Small Hydroelectric"

    end_len = len(df)
    small_hydro_capacity = df.query("technology_description=='Small Hydroelectric'")[
        cap_col
    ].sum()
    end_conv_hydro_capacity = df.query(
        "technology_description=='Conventional Hydroelectric'"
    )[cap_col].sum()

    assert start_len == end_len
    assert np.allclose(
        start_hydro_capacity, small_hydro_capacity + end_conv_hydro_capacity
    )

    return df


def load_generator_860_data(pudl_engine, data_years=[2017]):
    """
    Load EIA 860 generator data from the PUDL database

    Parameters
    ----------
    pudl_engine : sqlalchemy.Engine
        A sqlalchemy connection for use by pandas
    data_years : list, optional
        Years of data to load, by default [2017]

    Returns
    -------
    dataframe
        All of the generating units from PUDL
    """

    sql = """
        SELECT * FROM generators_eia860
        WHERE operational_status_code NOT IN ('RE', 'OS', 'IP', 'CN')
    """
    gens_860 = pd.read_sql_query(
        sql=sql, con=pudl_engine, parse_dates=["planned_retirement_date", "report_date"]
    )
    gens_860 = gens_860.loc[gens_860["report_date"].dt.year.isin(data_years), :]

    return gens_860


def supplement_generator_860_data(
    gens_860, gens_entity, bga, model_region_map, settings
):
    """
    Load data about each generating unit in the model area.

    Parameters
    ----------
    gens_860 : dataframe
        Information on all generating units for the given data years.
    pudl_engine : sqlalchemy.Engine
        A sqlalchemy connection for use by pandas
    settings : dictionary
        The dictionary of settings with a dictionary of region aggregations
    pudl_out : pudl.PudlTabl
        A PudlTabl object for loading pre-calculated PUDL analysis data
    model_region_map : dataframe
        A dataframe with columns 'plant_id_eia' and 'model_region' (aggregated regions)
    data_years : list, optional
        Years of data to include, by default [2017]

    Returns
    -------
    dataframe
        Data about each generator and generation unit that will be included in the
        model. Columns include:

        ['plant_id_eia', 'generator_id',
       'capacity_mw', 'energy_source_code_1',
       'energy_source_code_2', 'minimum_load_mw', 'operational_status_code',
       'planned_new_capacity_mw', 'switch_oil_gas', 'technology_description',
       'time_cold_shutdown_full_load_code', 'model_region', 'prime_mover_code',
       'operating_date', 'boiler_id', 'unit_id_eia', 'unit_id_pudl',
       'retirement_year']
    """

    initial_capacity = (
        gens_860.loc[gens_860["plant_id_eia"].isin(model_region_map["plant_id_eia"])]
        .groupby("technology_description")[settings["capacity_col"]]
        .sum()
    )

    # Add pudl unit ids, only include specified data years

    # Combine generator data that can change over time with static entity data
    # and only keep generators that are in a region of interest

    gen_cols = [
        # "report_date",
        "plant_id_eia",
        # "plant_name",
        "generator_id",
        # "balancing_authority_code",
        settings["capacity_col"],
        "energy_source_code_1",
        "energy_source_code_2",
        "minimum_load_mw",
        "operational_status_code",
        "planned_new_capacity_mw",
        "switch_oil_gas",
        "technology_description",
        "time_cold_shutdown_full_load_code",
        "planned_retirement_date",
    ]

    entity_cols = ["plant_id_eia", "generator_id", "prime_mover_code", "operating_date"]

    bga_cols = [
        "plant_id_eia",
        "generator_id",
        "boiler_id",
        "unit_id_eia",
        "unit_id_pudl",
    ]

    # In this merge of the three dataframes we're trying to label each generator with
    # the model region it is part of, the prime mover and operating date, and the
    # PUDL unit codes (where they exist).
    gens_860_model = (
        pd.merge(
            gens_860[gen_cols],
            model_region_map.drop(columns="region"),
            on="plant_id_eia",
            how="inner",
        )
        .merge(
            gens_entity[entity_cols], on=["plant_id_eia", "generator_id"], how="inner"
        )
        .merge(bga[bga_cols], on=["plant_id_eia", "generator_id"], how="left")
    )

    merged_capacity = gens_860_model.groupby("technology_description")[
        settings["capacity_col"]
    ].sum()
    if not np.allclose(initial_capacity.sum(), merged_capacity.sum()):
        logger.warning(
            f"Capacity changed from {initial_capacity} \nto \n{merged_capacity}"
        )

    return gens_860_model


def create_plant_gen_id(df):
    """Combine the plant id and generator id to form a unique combination

    Parameters
    ----------
    df : dataframe
        Must contain columns plant_id_eia and generator_id

    Returns
    -------
    dataframe
        Same as input but with the additional column plant_gen_id
    """

    df["plant_gen_id"] = (
        df["plant_id_eia"].astype(str) + "_" + df["generator_id"].astype(str)
    )

    return df


def remove_canceled_860m(df, canceled_860m):
    """Remove generators that 860m shows as having been canceled

    Parameters
    ----------
    df : dataframe
        All of the EIA 860 generators
    canceled_860m : dataframe
        From the 860m Canceled or Postponed sheet

    Returns
    -------
    dataframe
        Same as input, but possibly without generators that were proposed
    """
    df = create_plant_gen_id(df)
    canceled_860m = create_plant_gen_id(canceled_860m)

    canceled = df.loc[df["plant_gen_id"].isin(canceled_860m["plant_gen_id"]), :]

    not_canceled_df = df.loc[~df["plant_gen_id"].isin(canceled_860m["plant_gen_id"]), :]

    not_canceled_df = not_canceled_df.drop(columns="plant_gen_id")

    if not canceled.empty:
        assert len(df) == len(canceled) + len(not_canceled_df)

    return not_canceled_df


def remove_retired_860m(df, retired_860m):
    """Remove generators that 860m shows as having been retired

    Parameters
    ----------
    df : dataframe
        All of the EIA 860 generators
    retired_860m : dataframe
        From the 860m Retired sheet

    Returns
    -------
    dataframe
        Same as input, but possibly without generators that have retired
    """

    df = create_plant_gen_id(df)
    retired_860m = create_plant_gen_id(retired_860m)

    retired = df.loc[df["plant_gen_id"].isin(retired_860m["plant_gen_id"]), :]

    not_retired_df = df.loc[~df["plant_gen_id"].isin(retired_860m["plant_gen_id"]), :]

    not_retired_df = not_retired_df.drop(columns="plant_gen_id")

    if not retired.empty:
        assert len(df) == len(retired) + len(not_retired_df)

    return not_retired_df


def remove_future_retirements_860m(df, retired_860m):
    """Remove generators that 860m shows as having been retired

    Parameters
    ----------
    df : dataframe
        All of the EIA 860 generators
    retired_860m : dataframe
        From the 860m Retired sheet

    Returns
    -------
    dataframe
        Same as input, but possibly without generators that have retired
    """

    df = create_plant_gen_id(df)
    retired_860m = create_plant_gen_id(retired_860m)

    retired = df.loc[df["plant_gen_id"].isin(retired_860m["plant_gen_id"]), :]

    not_retired_df = df.loc[~df["plant_gen_id"].isin(retired_860m["plant_gen_id"]), :]

    not_retired_df = not_retired_df.drop(columns="plant_gen_id")

    if not retired.empty:
        assert len(df) == len(retired) + len(not_retired_df)

    return not_retired_df


def load_923_gen_fuel_data(pudl_engine, pudl_out, model_region_map, data_years=[2017]):
    """
    Load generation and fuel data for each plant. EIA-923 provides these values for
    each prime mover/fuel combination at every generator. This data can be used to
    calculate the heat rate of generators at a single plant. Generators sharing a prime
    mover (e.g. multiple combustion turbines) will end up sharing the same heat rate.

    Parameters
    ----------
    pudl_engine : sqlalchemy.Engine
        A sqlalchemy connection for use by pandas
    pudl_out : pudl.PudlTabl
        A PudlTabl object for loading pre-calculated PUDL analysis data
    model_region_map : dataframe
        A dataframe with columns 'plant_id_eia' and 'model_region' (aggregated regions)
    data_years : list, optional
        Years of data to include, by default [2017]

    Returns
    -------
    dataframe
        Generation, fuel use, and heat rates of prime mover/fuel combos over all data
        years. Columns are:

        ['plant_id_eia', 'fuel_type', 'fuel_type_code_pudl',
       'fuel_type_code_aer', 'prime_mover_code', 'fuel_consumed_units',
       'fuel_consumed_for_electricity_units', 'fuel_consumed_mmbtu',
       'fuel_consumed_for_electricity_mmbtu', 'net_generation_mwh',
       'heat_rate_mmbtu_mwh']
    """

    # Load 923 generation and fuel data for one or more years.
    # Only load plants in the model regions.
    sql = """
        SELECT * FROM generation_fuel_eia923
    """
    gen_fuel_923 = pd.read_sql_query(sql, pudl_engine, parse_dates=["report_date"])
    gen_fuel_923 = gen_fuel_923.loc[
        (gen_fuel_923["report_date"].dt.year.isin(data_years))
        & (gen_fuel_923["plant_id_eia"].isin(model_region_map.plant_id_eia)),
        :,
    ]

    return gen_fuel_923


def modify_cc_prime_mover_code(df, gens_860):
    """Change combined cycle prime movers from CA and CT to CC.

    The heat rate of combined cycle plants that aren't included in PUDL heat rate by
    unit should probably be done with the combustion and steam turbines combined. This
    modifies the prime mover code of those two generator types so that they match. It
    doesn't touch the CS code, which is for single shaft combined units.

    Parameters
    ----------
    df : dataframe
        A dataframe with columns prime_mover_code, and plant_id_eia.
    gens_860 : dataframe
        EIA860 dataframe with technology_description, unit_id_pudl, plant_id_eia
        columns.

    Returns
    -------
    dataframe
        Modified 923 dataframe where prime mover codes at CC generators that don't have
        a PUDL unit id are modified from CA and CT to CC.
    """
    cc_without_pudl_id = gens_860.loc[
        (gens_860["unit_id_pudl"].isnull())
        & (gens_860["technology_description"] == "Natural Gas Fired Combined Cycle"),
        "plant_id_eia",
    ]
    df.loc[
        (df["plant_id_eia"].isin(cc_without_pudl_id))
        & (df["prime_mover_code"].isin(["CA", "CT"])),
        "prime_mover_code",
    ] = "CC"

    return df


def group_gen_by_year_fuel_primemover(df):
    """
    Group generation and fuel consumption by plant, prime mover, and fuel type. Only
    matters where multiple years of data are used, otherwise output should be the same
    as input.

    Parameters
    ----------
    df : dataframe
        Generation and fuel consumption data from EIA 923 for each plant, prime mover,
        and fuel type

    Returns
    -------
    dataframe
        Sum of generation and fuel consumption data (if multiple years).
    """

    # Group the data by plant, fuel type, and prime mover
    by = [
        "plant_id_eia",
        "fuel_type",
        "fuel_type_code_pudl",
        "fuel_type_code_aer",
        "prime_mover_code",
    ]

    annual_gen_fuel_923 = (
        (
            df.drop(columns=["id", "nuclear_unit_id"])
            .groupby(by=by, as_index=False)[
                "fuel_consumed_units",
                "fuel_consumed_for_electricity_units",
                "fuel_consumed_mmbtu",
                "fuel_consumed_for_electricity_mmbtu",
                "net_generation_mwh",
            ]
            .sum()
        )
        .reset_index()
        .drop(columns="index")
        .sort_values(["plant_id_eia", "fuel_type", "prime_mover_code"])
    )

    return annual_gen_fuel_923


def add_923_heat_rate(df):
    """
    Small function to calculate the heat rate of records with fuel consumption and net
    generation.

    Parameters
    ----------
    df : dataframe
        Must contain the columns net_generation_mwh and
        fuel_consumed_for_electricity_mmbtu

    Returns
    -------
    dataframe
        Same dataframe with new column of heat_rate_mmbtu_mwh
    """

    # Calculate the heat rate for each prime mover/fuel combination
    df["heat_rate_mmbtu_mwh"] = (
        df["fuel_consumed_for_electricity_mmbtu"] / df["net_generation_mwh"]
    )

    return df


def calculate_weighted_heat_rate(heat_rate_df):
    """
    Calculate the weighed heat rate when multiple years of data are used. Net generation
    in each year is used as the weights.

    Parameters
    ----------
    heat_rate_df : dataframe
        Currently the PudlTabl unit_hr method.

    Returns
    -------
    dataframe
        Heat rate weighted by annual generation for each plant and PUDL unit
    """

    def w_hr(df):

        weighted_hr = np.average(
            df["heat_rate_mmbtu_mwh"], weights=df["net_generation_mwh"]
        )
        return weighted_hr

    weighted_unit_hr = (
        heat_rate_df.groupby(["plant_id_eia", "unit_id_pudl"], as_index=False)
        .apply(w_hr)
        .reset_index()
    )

    weighted_unit_hr = weighted_unit_hr.rename(columns={0: "heat_rate_mmbtu_mwh"})

    return weighted_unit_hr


def plant_pm_heat_rates(annual_gen_fuel_923):
    """
    Calculate the heat rate by plant, prime mover, and fuel type. Values are saved
    as a dictionary.

    Parameters
    ----------
    annual_gen_fuel_923 : dataframe
        Data from the 923 generation and fuel use table. Heat rate for each row should
        already be calculated.

    Returns
    -------
    dict
        Keys are a tuple of plant id, prime mover, and fuel type. Values are the heat
        rate.
    """

    by = ["plant_id_eia", "prime_mover_code", "fuel_type"]
    annual_gen_fuel_923_groups = annual_gen_fuel_923.groupby(by)

    prime_mover_hr_map = {
        _: df["heat_rate_mmbtu_mwh"].values[0] for _, df in annual_gen_fuel_923_groups
    }

    return prime_mover_hr_map


def unit_generator_heat_rates(pudl_out, data_years):
    """
    Calculate the heat rate for each PUDL unit and generators that don't have a PUDL
    unit id.

    Parameters
    ----------
    pudl_out : pudl.PudlTabl
        A PudlTabl object for loading pre-calculated PUDL analysis data
    data_years : list
        Years of data to use

    Returns
    -------
    dataframe, dict
        A dataframe of heat rates for each pudl unit (columsn are ['plant_id_eia',
        'unit_id_pudl', 'heat_rate_mmbtu_mwh']).
    """

    # Load the pre-calculated PUDL unit heat rates for selected years.
    # Remove rows without generation or with null values.
    unit_hr = pudl_out.hr_by_unit()
    unit_hr = unit_hr.loc[
        (unit_hr.report_date.dt.year.isin(data_years))
        & (unit_hr.net_generation_mwh > 0),
        :,
    ].dropna()

    weighted_unit_hr = calculate_weighted_heat_rate(unit_hr)

    return weighted_unit_hr


def group_units(df, settings):
    """
    Group by units within a region/technology/cluster. Add a unique unit code
    (plant plus generator) for any generators that aren't part of a unit.


    Returns
    -------
    dataframe
        Grouped generators with the total capacity, minimum load, and average heat
        rate for each.
    """

    by = ["plant_id_eia", "unit_id_pudl"]
    # add a unit code (plant plus generator code) in cases where one doesn't exist
    df_copy = df.reset_index()

    # All units should have the same heat rate so taking the mean will just keep the
    # same value.
    grouped_units = df_copy.groupby(by).agg(
        {
            settings["capacity_col"]: "sum",
            "minimum_load_mw": "sum",
            "heat_rate_mmbtu_mwh": "mean",
            "Fixed_OM_cost_per_MWyr": "mean",
            "Var_OM_cost_per_MWh": "mean",
        }
    )
    grouped_units = grouped_units.replace([np.inf, -np.inf], np.nan)
    grouped_units = grouped_units.fillna(grouped_units.mean())

    return grouped_units


def calc_unit_cluster_values(df, settings, technology=None):
    """
    Calculate the total capacity, minimum load, weighted heat rate, and number of
    units/generators in a technology cluster.

    Parameters
    ----------
    df : dataframe
        A dataframe with units/generators of a single technology. One column should be
        'cluster', to label units as belonging to a specific cluster grouping.
    technology : str, optional
        Name of the generating technology, by default None

    Returns
    -------
    dataframe
        Aggragate values for generators in a technology cluster
    """

    # Define a function to compute the weighted mean.
    # The issue here is that the df name needs to be used in the function.
    # So this will need to be within a function that takes df as an input
    def wm(x):
        return np.average(x, weights=df.loc[x.index, settings["capacity_col"]])

    if df["heat_rate_mmbtu_mwh"].isnull().values.any():
        # mean =
        # df["heat_rate_mmbtu_mwh"] = df["heat_rate_mmbtu_mwh"].fillna(
        #     df["heat_rate_mmbtu_mwh"].median()
        # )
        start_cap = df[settings["capacity_col"]].sum()
        df = df.loc[~df["heat_rate_mmbtu_mwh"].isnull(), :]
        end_cap = df[settings["capacity_col"]].sum()
        cap_diff = start_cap - end_cap
        logger.warning(f"dropped {cap_diff}MW because of null heat rate values")

    df_values = df.groupby("cluster").agg(
        {
            settings["capacity_col"]: "mean",
            "minimum_load_mw": "mean",
            "heat_rate_mmbtu_mwh": wm,
            "Fixed_OM_cost_per_MWyr": wm,
            "Var_OM_cost_per_MWh": wm,
        }
    )
    if df_values["heat_rate_mmbtu_mwh"].isnull().values.any():
        print(df)
        print(df_values)
    df_values["heat_rate_mmbtu_mwh_iqr"] = df.groupby("cluster").agg(
        {"heat_rate_mmbtu_mwh": iqr}
    )
    df_values["heat_rate_mmbtu_mwh_std"] = df.groupby("cluster").agg(
        {"heat_rate_mmbtu_mwh": "std"}
    )

    df_values["Min_power"] = (
        df_values["minimum_load_mw"] / df_values[settings["capacity_col"]]
    )

    df_values["num_units"] = df.groupby("cluster")["cluster"].count()

    if technology:
        df_values["technology"] = technology

    return df_values


def add_genx_model_tags(df, settings):
    """
    Each generator type needs to have certain tags for use by the GenX model. Each tag
    is a column, e.g. THERM for thermal generators. These columns and tag values are
    defined in the settings file and applied here. Tags are (usually?) boolean 0/1
    values.

    Parameters
    ----------
    df : dataframe
        Clusters of generators. The index should have a column 'technology', which
        is used to map tag values.
    settings : dict
        User-defined settings loaded from a YAML file.

    Returns
    -------
    dataframe
        The original generator cluster results with new columns for each model tag.
    """
    ignored = r"\s+|_"
    technology = df["technology"].str.replace(ignored, "")
    # Create a new dataframe with the same index
    default = settings.get("default_model_tag", 0)
    for tag_col in settings.get("model_tag_names", []):
        df[tag_col] = default

        try:
            for tech, tag_value in settings["model_tag_values"][tag_col].items():
                tech = re.sub(ignored, "", tech)
                mask = technology.str.contains(fr"^{tech}", case=False)
                df.loc[mask, tag_col] = tag_value
        except (KeyError, AttributeError) as e:
            logger.warning(f"No model tag values found for {tag_col} ({e})")

    # Change tags with specific regional values for a technology
    flat_regional_tags = flatten(settings.get("regional_tag_values", {}))

    for tag_tuple, tag_value in flat_regional_tags.items():
        region, tag_col, tech = tag_tuple
        tech = re.sub(ignored, "", tech)
        mask = technology.str.contains(fr"^{tech}", case=False)
        df.loc[(df["region"] == region) & mask, tag_col] = tag_value

    return df


def load_ipm_shapefile(settings, path=IPM_GEOJSON_PATH):
    """
    Load the shapefile of IPM regions

    Parameters
    ----------
    settings : dict
        User-defined parameters from a settings YAML file. This is where any region
        aggregations would be defined.

    Returns
    -------
    geodataframe
        Regions to use in the study with the matching geometry for each.
    """
    keep_regions, region_agg_map = regions_to_keep(settings)

    ipm_regions = gpd.read_file(IPM_GEOJSON_PATH)

    if settings.get("user_region_geodata_fn"):
        logger.info("Appending user regions to IPM Regions")
        user_regions = gpd.read_file(
            Path(settings["input_folder"]) / settings["user_region_geodata_fn"]
        )
        user_regions = user_regions.to_crs(ipm_regions.crs)
        ipm_regions = ipm_regions.append(user_regions)
    # ipm_regions = gpd.read_file(IPM_SHAPEFILE_PATH)

    model_regions_gdf = ipm_regions.loc[ipm_regions["IPM_Region"].isin(keep_regions)]
    model_regions_gdf = map_agg_region_names(
        model_regions_gdf, region_agg_map, "IPM_Region", "model_region"
    ).reset_index(drop=True)

    return model_regions_gdf


def download_860m(settings: dict) -> pd.ExcelFile:
    """Load the entire 860m file into memory as an ExcelFile object.

    Parameters
    ----------
    settings : dict
        User-defined settings loaded from a YAML file. This is where the EIA860m
        filename is defined.

    Returns
    -------
    pd.ExcelFile
        The ExcelFile object with all sheets from 860m.
    """
    try:
        fn = settings["eia_860m_fn"]
    except KeyError:
        # No key in the settings file
        logger.info("Trying to determine the most recent EIA860m file...")
        fn = find_newest_860m()

    # Only the most recent file will not have archive in the url
    url = f"https://www.eia.gov/electricity/data/eia860m/xls/{fn}"
    archive_url = f"https://www.eia.gov/electricity/data/eia860m/archive/xls/{fn}"

    local_file = DATA_PATHS["eia_860m"] / fn
    if local_file.exists():
        logger.info(f"Reading a local copy of the EIA860m file {fn}")
        eia_860m = pd.ExcelFile(local_file)
    else:
        logger.info(f"Downloading the EIA860m file {fn}")
        try:
            download_save(url, local_file)
            eia_860m = pd.ExcelFile(local_file)
        except XLRDError:
            logger.warning("A more recent version of EIA-860m is available")
            download_save(archive_url, local_file)
            eia_860m = pd.ExcelFile(local_file)
        # write the file to disk

    return eia_860m


def find_newest_860m() -> str:
    """Scrape the EIA 860m page to find the most recently posted file.

    Returns
    -------
    str
        Name of most recently posted file
    """
    site_url = "https://www.eia.gov/electricity/data/eia860m/"
    r = requests.get(site_url)
    soup = BeautifulSoup(r.content, "lxml")
    table = soup.find("table", attrs={"class": "simpletable"})
    href = table.find("a")["href"]
    fn = href.split("/")[-1]

    return fn


def clean_860m_sheet(
    eia_860m: pd.ExcelFile, sheet_name: str, settings: dict
) -> pd.DataFrame:
    """Load a sheet from the 860m ExcelFile object and clean it.

    Parameters
    ----------
    eia_860m : ExcelFile
        Entire 860m file loaded into memory
    sheet_name : str
        Name of the sheet to load as a dataframe
    settings : dict
        User-defined settings loaded from a YAML file.

    Returns
    -------
    pd.DataFrame
        One of the sheets from 860m
    """

    df = eia_860m.parse(
        sheet_name=sheet_name, skiprows=1, skipfooter=1, na_values=[" "]
    )
    df = df.rename(columns=planned_col_map)

    if sheet_name in ["Operating", "Planned"]:
        df.loc[:, "operational_status_code"] = df.loc[:, "operational_status"].map(
            op_status_map
        )

    if sheet_name == "Planned":
        df = df.loc[
            df["operational_status_code"].isin(settings["proposed_status_included"]), :
        ]

    return df


def load_860m(settings: dict) -> Dict[str, pd.DataFrame]:
    """Load the planned, canceled, and retired sheets from an EIA 860m file.

    Parameters
    ----------
    settings : dict
        User-defined settings loaded from a YAML file. This is where the EIA860m
        filename is defined.

    Returns
    -------
    Dict[str, pd.DataFrame]
        The 860m dataframes, with the keys 'planned', 'canceled', and 'retired'.
    """
    sheet_map = {
        "planned": "Planned",
        "canceled": "Canceled or Postponed",
        "retired": "Retired",
    }

    fn = settings.get("eia_860m_fn")
    if not fn:
        fn = find_newest_860m()

    fn_name = Path(fn).stem

    data_dict = {}
    eia_860m_excelfile = None
    for name, sheet in sheet_map.items():
        pkl_path = DATA_PATHS["eia_860m"] / f"{fn_name}_{name}.pkl"
        if pkl_path.exists():
            data_dict[name] = pd.read_pickle(pkl_path)
        else:
            if eia_860m_excelfile is None:
                eia_860m_excelfile = download_860m(settings)
            data_dict[name] = clean_860m_sheet(eia_860m_excelfile, sheet, settings)
            data_dict[name].to_pickle(pkl_path)

    return data_dict


def import_proposed_generators(planned, settings, model_regions_gdf):
    """
    Load the most recent proposed generating units from EIA860m. Will also add
    any planned generators that are included in the settings file.

    Parameters
    ----------
    settings : dict
        User defined parameters from a settings YAML file
    model_regions_gdf : geodataframe
        Contains the name and geometry of each region being used in the study

    Returns
    -------
    dataframe
        All proposed generators.
    """

    # Some plants don't have lat/lon data. Log this now to determine if any action is
    # needed, then drop them from the dataframe.
    no_lat_lon = planned.loc[
        (planned["latitude"].isnull()) | (planned["longitude"].isnull()), :
    ].copy()
    if not no_lat_lon.empty:
        no_lat_lon_cap = no_lat_lon[settings["capacity_col"]].sum()
        logger.warning(
            "Some generators do not have lon/lat data. Check the source "
            "file to determine if they should be included in results. "
            f"\nThe affected generators account for {no_lat_lon_cap} in balancing "
            "authorities: "
            f"\n{no_lat_lon['balancing_authority_code'].tolist()}"
        )

    planned = planned.dropna(subset=["latitude", "longitude"])

    # Convert the lon/lat values to geo points. Need to add an initial CRS and then
    # change it to align with the IPM regions
    print("Creating gdf")
    planned_gdf = gpd.GeoDataFrame(
        planned.copy(),
        geometry=gpd.points_from_xy(planned.longitude.copy(), planned.latitude.copy()),
        crs={"init": "epsg:4326"},
    )
    # planned_gdf.crs = {"init": "epsg:4326"}
    if planned_gdf.crs != model_regions_gdf.crs:
        planned_gdf = planned_gdf.to_crs(model_regions_gdf.crs)

    planned_gdf = gpd.sjoin(model_regions_gdf.drop(columns="IPM_Region"), planned_gdf)

    # Add planned additions from the settings file
    additional_planned = settings.get("additional_planned") or []
    for record in additional_planned:
        plant_id, gen_id, model_region = record
        plant_record = planned.loc[
            (planned["plant_id_eia"] == plant_id) & (planned["generator_id"] == gen_id),
            :,
        ]
        plant_record["model_region"] = model_region

        planned_gdf = planned_gdf.append(plant_record, sort=False)

    logger.info(
        f"{len(additional_planned)} generators were added to the planned list based on settings"
    )

    planned_gdf.loc[:, "heat_rate_mmbtu_mwh"] = planned_gdf.loc[
        :, "technology_description"
    ].map(settings["proposed_gen_heat_rates"])

    # The default EIA heat rate for non-thermal technologies is 9.21
    planned_gdf.loc[
        planned_gdf["heat_rate_mmbtu_mwh"].isnull(), "heat_rate_mmbtu_mwh"
    ] = 9.21

    planned_gdf.loc[:, "minimum_load_mw"] = (
        planned_gdf["technology_description"].map(settings["proposed_min_load"])
        * planned_gdf[settings["capacity_col"]]
    )

    # Assume anything else being built at scale is wind/solar and will have a Min_power
    # of 0
    planned_gdf.loc[planned_gdf["minimum_load_mw"].isnull(), "minimum_load_mw"] = 0

    planned_gdf = planned_gdf.set_index(
        ["plant_id_eia", "prime_mover_code", "energy_source_code_1"]
    )

    # Add a retirement year based on the planned start year
    label_retirement_year(
        df=planned_gdf,
        settings=settings,
        age_col="planned_operating_year",
        add_additional_retirements=False,
    )

    if settings.get("group_technologies"):
        planned_gdf = group_technologies(planned_gdf, settings)
        print(planned_gdf["technology_description"].unique().tolist())

    keep_cols = [
        "model_region",
        "technology_description",
        "generator_id",
        settings["capacity_col"],
        "minimum_load_mw",
        "operational_status_code",
        "heat_rate_mmbtu_mwh",
        "retirement_year",
    ]

    return planned_gdf.loc[:, keep_cols]


def gentype_region_capacity_factor(
    pudl_engine, plant_region_map, settings, years_filter=None
):
    """
    Calculate the average capacity factor for all generators of a type/region. This
    uses all years of available data unless otherwise specified. The potential
    generation is calculated for every year a plant is in operation using the capacity
    type specified in settings (nameplate, summer, or winter) and the number of hours
    in each year.

    As of this time PUDL only has generation data back to 2011.

    Parameters
    ----------
    pudl_engine : sqlalchemy.Engine
        A sqlalchemy connection for use by pandas
    plant_region_map : dataframe
        A dataframe with the region for every plant
    settings : dictionary
        The dictionary of settings with a dictionary of region aggregations

    Returns
    -------
    DataFrame
        A dataframe with the capacity factor of every selected technology
    """

    cap_col = settings["capacity_col"]

    # Include standby (SB) generators since they are in our capacity totals
    sql = """
        SELECT
            G.report_date,
            G.plant_id_eia,
            G.generator_id,
            SUM(G.capacity_mw) AS capacity_mw,
            SUM(G.summer_capacity_mw) as summer_capacity_mw,
            SUM(G.winter_capacity_mw) as winter_capacity_mw,
            G.technology_description,
            G.fuel_type_code_pudl
        FROM
            generators_eia860 G
        WHERE operational_status_code NOT IN ('RE', 'OS', 'IP', 'CN')
        GROUP BY
            G.report_date,
            G.plant_id_eia,
            G.technology_description,
            G.fuel_type_code_pudl,
            G.generator_id
        ORDER by G.plant_id_eia, G.report_date
    """

    plant_gen_tech_cap = pd.read_sql_query(
        sql, pudl_engine, parse_dates=["report_date"]
    )
    plant_gen_tech_cap = plant_gen_tech_cap.loc[
        plant_gen_tech_cap["plant_id_eia"].isin(plant_region_map["plant_id_eia"]), :
    ]

    plant_gen_tech_cap = fill_missing_tech_descriptions(plant_gen_tech_cap)
    plant_tech_cap = group_generators_at_plant(
        df=plant_gen_tech_cap,
        by=["plant_id_eia", "report_date", "technology_description"],
        agg_fn={cap_col: "sum"},
    )

    plant_tech_cap = plant_tech_cap.merge(
        plant_region_map, on="plant_id_eia", how="left"
    )

    label_small_hydro(plant_tech_cap, settings, by=["plant_id_eia", "report_date"])

    sql = """
        SELECT
            strftime('%Y', GF.report_date) AS report_date,
            GF.plant_id_eia,
            SUM(GF.net_generation_mwh) AS net_generation_mwh,
            GF.fuel_type_code_pudl
        FROM
            generation_fuel_eia923 GF
        GROUP BY
            strftime('%Y', GF.report_date),
            GF.plant_id_eia,
            GF.fuel_type_code_pudl
        ORDER by GF.plant_id_eia, strftime('%Y', GF.report_date)
    """
    generation = pd.read_sql_query(sql, pudl_engine, parse_dates={"report_date": "%Y"})

    capacity_factor = pudl.helpers.merge_on_date_year(
        plant_tech_cap, generation, on=["plant_id_eia"], how="left"
    )

    if settings.get("group_technologies"):
        capacity_factor = group_technologies(capacity_factor, settings)

    if years_filter is None:
        years_filter = {
            tech: settings["capacity_factor_default_year_filter"]
            for tech in plant_gen_tech_cap["technology_description"].unique()
        }
        if type(settings["alt_year_filters"]) is dict:
            for tech, value in settings["alt_year_filters"].items():
                years_filter[tech] = value

        data_years = plant_gen_tech_cap["report_date"].dt.year.unique()

        # Use all years where the value is None

        for tech, value in years_filter.items():
            if value is None:
                years_filter[tech] = data_years

    df_list = []
    for tech, years in years_filter.items():
        _df = capacity_factor.loc[
            (capacity_factor["technology_description"] == tech)
            & (capacity_factor["report_date"].dt.year.isin(years)),
            :,
        ]
        df_list.append(_df)
    capacity_factor = pd.concat(df_list, sort=False)

    # get a unique set of dates to generate the number of hours
    dates = capacity_factor["report_date"].drop_duplicates()
    dates_to_hours = pd.DataFrame(
        data={
            "report_date": dates,
            "hours": dates.apply(
                lambda d: (
                    pd.date_range(d, periods=2, freq="YS")[1]
                    - pd.date_range(d, periods=2, freq="YS")[0]
                )
                / pd.Timedelta(hours=1)
            ),
        }
    )

    # merge in the hours for the calculation
    capacity_factor = capacity_factor.merge(dates_to_hours, on=["report_date"])
    capacity_factor["potential_generation_mwh"] = (
        capacity_factor[cap_col] * capacity_factor["hours"]
    )

    capacity_factor_tech_region = capacity_factor.groupby(
        ["model_region", "technology_description"], as_index=False
    )[["potential_generation_mwh", "net_generation_mwh"]].sum()

    # actually calculate capacity factor wooo!
    capacity_factor_tech_region["capacity_factor"] = (
        capacity_factor_tech_region["net_generation_mwh"]
        / capacity_factor_tech_region["potential_generation_mwh"]
    )

    capacity_factor_tech_region.rename(
        columns={"model_region": "region", "technology_description": "technology"},
        inplace=True,
    )

    logger.debug(capacity_factor_tech_region)

    return capacity_factor_tech_region


def add_fuel_labels(df, fuel_prices, settings):
    """Add a Fuel column with the approproriate regional fuel for each generator type

    Parameters
    ----------
    df : DataFrame
        Generator clusters dataframe with all existing and proposed technologies
    fuel_prices : DataFrame
        Prices of fuels from EIA AEO scenarios in each census region. Columns include
        ['year', 'price', 'fuel', 'region', 'scenario', 'full_fuel_name']
    settings : dictionary
        The dictionary of settings with fuel price variables

    Returns
    -------
    DataFrame
        Same as input, but with a new column "Fuel" that is either the name of the
        corresponding fuel (coal, natural_gas, uranium, or distillate) or "None".
    """

    df["Fuel"] = "None"
    for eia_tech, fuel in (settings.get("tech_fuel_map") or {}).items():
        try:
            if eia_tech == "Natural Gas Steam Turbine":
                # No ATB natural gas steam turbine and I match it with coal for O&M
                # which would screw this up and list natural gas as a fuel for ATB
                # coal plants
                atb_tech = None
            else:
                atb_tech = settings["eia_atb_tech_map"][eia_tech].split("_")[0]
        except KeyError:
            # No corresponding ATB technology
            atb_tech = None
        scenario = settings["aeo_fuel_scenarios"][fuel]
        model_year = settings["model_year"]

        for aeo_region, model_regions in settings["aeo_fuel_region_map"].items():
            fuel_name = ("_").join([aeo_region, scenario, fuel])
            assert (
                fuel_prices.query(
                    "year==@model_year & full_fuel_name==@fuel_name"
                ).empty
                is False
            ), f"{fuel_name} doesn't show up in {model_year}"

            df.loc[
                (df["technology"] == eia_tech) & df["region"].isin(model_regions),
                "Fuel",
            ] = fuel_name

            if atb_tech is not None:
                df.loc[
                    (df["technology"].str.contains(atb_tech))
                    & df["region"].isin(model_regions),
                    "Fuel",
                ] = fuel_name

    for ccs_tech, ccs_fuel in (settings.get("ccs_fuel_map") or {}).items():
        scenario = settings["aeo_fuel_scenarios"][ccs_fuel.split("_")[0]]
        for aeo_region, model_regions in settings["aeo_fuel_region_map"].items():
            ccs_fuel_name = ("_").join([aeo_region, scenario, ccs_fuel])

            df.loc[
                (df["technology"].str.contains(ccs_tech))
                & df["region"].isin(model_regions),
                "Fuel",
            ] = ccs_fuel_name

    return df


def calculate_transmission_inv_cost(resource_df, settings, offshore_spur_costs=None):
    """Calculate the transmission investment cost for each new resource.

    Parameters
    ----------
    resource_df : DataFrame
        Each row represents a single resource within a region. Should have columns
        `region` and `<type>_miles`, where transmission <type> is one of
        'spur', 'offshore_spure', or 'tx'.
    settings : dict
        A dictionary of user-supplied settings. Must have key
        `transmission_investment_cost` with the format:
            - <type>
                - `capex_mw_mile` (float)
                - `wacc` (float)
                - `investment_years` (int)
            - ...
    offshore_spur_costs : DataFrame
        Offshore spur costs per mile in the format
        `technology` ('OffShoreWind'), `tech_detail`, `cost_case`, and `capex_mw_mile`.
        Only used if `settings.transmission_investment_cost.capex_mw_mile` is missing.

    Returns
    -------
    DataFrame
        Modified copy of the input dataframe with new columns '<type>_capex' and
        '<type>_inv_mwyr' for each column `<type>_miles`.

    Raises
    ------
    KeyError
        Settings missing transmission types present in resources.
    KeyError
        Settings missing required keys.
    KeyError
        Setting capex_mw_mile missing regions present in resources.
    TypeError
        Setting capex_mw_mile is neither a dictionary nor a numeric value.
    """
    SETTING = "transmission_investment_cost"
    KEYS = ["wacc", "investment_years", "capex_mw_mile"]
    ttypes = settings.get(SETTING, {})
    # Check coverage of transmission types in resources
    resource_ttypes = [x for x in TRANSMISSION_TYPES if f"{x}_miles" in resource_df]
    missing_ttypes = list(set(resource_ttypes) - set(ttypes))
    if missing_ttypes:
        raise KeyError(f"{SETTING} missing transmission line types {missing_ttypes}")
    # Apply calculation for each transmission type
    regions = resource_df["region"].unique()
    use_offshore_spur_costs = False
    for ttype, params in ttypes.items():
        if ttype not in resource_ttypes:
            continue
        if (
            ttype == "offshore_spur"
            and offshore_spur_costs is not None
            and not params.get("capex_mw_mile")
        ):
            use_offshore_spur_costs = True
            # Build technology: capex_mw_mile map
            params = params.copy()
            params["capex_mw_mile"] = (
                offshore_spur_costs.assign(
                    technology=offshore_spur_costs[
                        ["technology", "tech_detail", "cost_case"]
                    ]
                    .astype(str)
                    .agg("_".join, axis=1)
                )
                .set_index("technology")["capex_mw_mile"]
                .to_dict()
            )
        # Check presence of required keys
        missing_keys = list(set(KEYS) - set(params))
        if missing_keys:
            raise KeyError(f"{SETTING}.{ttype} missing required keys {missing_keys}")
        if isinstance(params["capex_mw_mile"], dict):
            if use_offshore_spur_costs:
                capex_mw_mile = resource_df["technology"].map(params["capex_mw_mile"])
            else:
                # Check coverage of regions in resources
                missing_regions = list(set(regions) - set(params["capex_mw_mile"]))
                if missing_regions:
                    raise KeyError(
                        f"{SETTING}.{ttype}.capex_mw_mile missing regions {missing_regions}"
                    )
                capex_mw_mile = resource_df["region"].map(params["capex_mw_mile"])
        elif isinstance(params["capex_mw_mile"], Number):
            capex_mw_mile = params["capex_mw_mile"]
        else:
            raise TypeError(
                f"{SETTING}.{ttype}.capex_mw_mile should be numeric or a dictionary"
                f" of <region>: <capex>, not {params['capex_mw_mile']}"
            )
        resource_df[f"{ttype}_capex"] = (
            capex_mw_mile.fillna(0) * resource_df[f"{ttype}_miles"]
        )
        resource_df[f"{ttype}_inv_mwyr"] = investment_cost_calculator(
            resource_df[f"{ttype}_capex"], params["wacc"], params["investment_years"]
        )
    return resource_df


def add_transmission_inv_cost(
    resource_df: pd.DataFrame, settings: dict
) -> pd.DataFrame:
    """Add tranmission investment costs to plant investment costs

    Parameters
    ----------
    resource_df
        Each row represents a single resource within a region. Should have columns
        `Inv_cost_per_MWyr` and transmission costs.
            - one or more `<type>_inv_mwyr`,
                where <type> is 'spur', 'offshore_spur', or 'tx'.
            - `interconnect_annuity`
    settings
        User settings. If `transmission_investment_cost.use_total` is present and true,
        `interconnect_annuity` is used over `<type>_inv_mwys` if present, not null,
        and not zero.

    Returns
    -------
    DataFrame
        A modified copy of the input dataframe where 'Inv_cost_per_MWyr' represents the
        combined plant and transmission investment costs. The new column
        `plant_inv_cost_mwyr` represents just the plant investment costs.
    """
    use_total = (
        settings.get("transmission_investment_cost", {}).get("use_total", False)
        and "interconnect_annuity" in resource_df
    )
    resource_df["plant_inv_cost_mwyr"] = resource_df["Inv_cost_per_MWyr"]
    columns = [
        c for c in [f"{t}_inv_mwyr" for t in TRANSMISSION_TYPES] if c in resource_df
    ]
    cost = resource_df[columns].sum(axis=1)
    if use_total:
        total = resource_df["interconnect_annuity"]
        has_total = ~total.isna() & total != 0
        cost[has_total] = total[has_total]
    if cost.isna().any() or (cost == 0).any():
        logger.warning(
            "Transmission investment costs are missing or zero for some resources"
            " and will not be included in the total investment costs."
        )
    resource_df["Inv_cost_per_MWyr"] += cost
    return resource_df


def save_weighted_hr(weighted_unit_hr, pudl_engine):
    pass


class GeneratorClusters:
    """
    This class is used to determine genererating units that will likely be operating
    in a given year, clusters them according to parameters for the settings file,
    and determines the average operating characteristics of each cluster. Structuring
    this as a class isn't strictly necessary but makes it easier to access generator
    data part-way through the process.
    """

    def __init__(
        self,
        pudl_engine,
        pudl_out,
        settings,
        current_gens=True,
        sort_gens=False,
        plant_region_map_table="plant_region_map_epaipm",
        settings_agg_key="region_aggregations",
    ):
        """

        Parameters
        ----------
        pudl_engine : sqlalchemy.Engine
            A sqlalchemy connection for use by pandas
        pudl_out : pudl.PudlTabl
            A PudlTabl object for loading pre-calculated PUDL analysis data
        settings : dictionary
            The dictionary of settings with a dictionary of region aggregations
        """
        self.pudl_engine = pudl_engine
        self.pudl_out = pudl_out
        self.settings = settings
        self.current_gens = current_gens
        self.sort_gens = sort_gens
        self.model_regions_gdf = load_ipm_shapefile(self.settings)
        self.weighted_unit_hr = None

        if self.current_gens:
            self.data_years = self.settings["data_years"]

            self.gens_860 = load_generator_860_data(self.pudl_engine, self.data_years)
            self.gens_entity = pd.read_sql_table(
                "generators_entity_eia", self.pudl_engine
            )

            bga = self.pudl_out.bga()
            self.bga = bga.loc[
                bga.report_date.dt.year.isin(self.data_years), :
            ].drop_duplicates(["plant_id_eia", "generator_id"])

            logger.info("Loading map of plants to IPM regions")
            self.plant_region_map = load_plant_region_map(
                self.gens_860,
                self.pudl_engine,
                self.settings,
                self.model_regions_gdf,
                table=plant_region_map_table,
            )

            self.gen_923 = load_923_gen_fuel_data(
                self.pudl_engine,
                self.pudl_out,
                model_region_map=self.plant_region_map,
                data_years=self.data_years,
            )

            self.eia_860m = load_860m(self.settings)
            self.planned_860m = self.eia_860m["planned"]
            self.canceled_860m = self.eia_860m["canceled"]
            self.retired_860m = self.eia_860m["retired"]

            # self.ownership = load_ownership_eia860(self.pudl_engine, self.data_years)
            self.plants_860 = load_plants_860(self.pudl_engine, self.data_years)
            # self.utilities_eia = load_utilities_eia(self.pudl_engine)
        else:
            self.existing_resources = pd.DataFrame()

        self.offshore_spur_costs = fetch_atb_offshore_spur_costs(
            self.pudl_engine, self.settings
        )
        self.atb_costs = fetch_atb_costs(
            self.pudl_engine, self.settings, self.offshore_spur_costs
        )
        self.atb_hr = fetch_atb_heat_rates(self.pudl_engine)

        self.fuel_prices = fetch_fuel_prices(self.settings)

    def fill_na_heat_rates(self, df):
        """Fill null heat rate values with the median of the series. Not many null
        values are expected.

        Parameters
        ----------
        df : DataFrame
            Must contain the column 'heat_rate_mmbtu_mwh'

        Returns
        -------
        Dataframe
            Same as input but with any null values replaced by the median.
        """

        median_hr = df["heat_rate_mmbtu_mwh"].median()
        df["heat_rate_mmbtu_mwh"].fillna(median_hr, inplace=True)

        return df

    def create_demand_response_gen_rows(self):
        """Create rows for demand response/management resources to include in the
        generators file.

        Returns
        -------
        DataFrame
            One row for each region/DSM resource with values in all columns filled.
        """
        year = self.settings["model_year"]
        df_list = []
        self.demand_response_profiles = {}

        if not self.settings.get("demand_response_resources"):
            logger.warning(
                "A demand response file is included in extra inputs but the parameter "
                "`demand_response_resources` is not in the settings file. No demand "
                "response resources will be included with the generators."
            )
            return pd.DataFrame()

        for resource, parameters in self.settings["demand_response_resources"][
            year
        ].items():

            _df = pd.DataFrame(
                index=self.settings["model_regions"],
                columns=list(self.settings["generator_columns"]) + ["profile"],
            )
            _df = _df.drop(columns="Resource")
            _df["technology"] = resource
            _df["region"] = self.settings["model_regions"]

            dr_path = (
                Path.cwd()
                / self.settings["input_folder"]
                / self.settings["demand_response_fn"]
            )
            dr_profile = make_demand_response_profiles(dr_path, resource, self.settings)
            self.demand_response_profiles[resource] = dr_profile
            # Add hourly profile to demand response rows
            dr_cf = dr_profile / dr_profile.max()
            _df["profile"] = list(dr_cf.values.T)

            dr_capacity = demand_response_resource_capacity(
                dr_profile, resource, self.settings
            )
            dr_capacity_scenario = dr_capacity.squeeze()
            _df["Existing_Cap_MW"] = _df["region"].map(dr_capacity_scenario)

            if not parameters.get("parameter_values"):
                logger.warning(
                    "No model parameter values are provided in the settings file for "
                    f"the demand response resource '{resource}'. If another DR resource"
                    " has values under "
                    "`demand_response_resource.<year>.<DR_type>.parameter_values`, "
                    f"those columns will have a value of 0 for '{resource}'."
                )
            for col, value in parameters.get("parameter_values", {}).items():
                _df[col] = value

            df_list.append(_df)

        dr_rows = pd.concat(df_list)
        dr_rows["New_Build"] = -1
        dr_rows["Fuel"] = "None"
        dr_rows["cluster"] = 1
        dr_rows = dr_rows.fillna(0)

        return dr_rows

    def create_region_technology_clusters(self, return_retirement_capacity=False):
        """
        Calculation of average unit characteristics within a technology cluster
        (capacity, minimum load, heat rate) and the number of units in the cluster.

        Parameters
        ----------
        plant_region_map_table : str, optional
            Name of the table with region names for each plant, by default
            "plant_region_map_epaipm"
        settings_agg_key : str, optional
            Name of the settings dictionary key with regional aggregations, by default
            "region_aggregations"
        return_retirement_capacity : bool, optional
            If retired generators should be retured as a second dataframe, by default
            False

        Returns
        -------
        dataframe

        """
        self.gens_860_model = (
            self.gens_860.pipe(
                supplement_generator_860_data,
                self.gens_entity,
                self.bga,
                self.plant_region_map,
                self.settings,
            )
            .pipe(remove_canceled_860m, self.canceled_860m)
            .pipe(remove_retired_860m, self.retired_860m)
            .pipe(label_retirement_year, self.settings, add_additional_retirements=True)
            .pipe(label_small_hydro, self.settings, by=["plant_id_eia"])
            .pipe(group_technologies, self.settings)
        )
        self.gens_860_model = self.gens_860_model.pipe(
            modify_cc_prime_mover_code, self.gens_860_model
        )
        self.gens_860_model.drop_duplicates(inplace=True)

        self.annual_gen_hr_923 = (
            self.gen_923.pipe(modify_cc_prime_mover_code, self.gens_860_model)
            .pipe(group_gen_by_year_fuel_primemover)
            .pipe(add_923_heat_rate)
        )

        # Add heat rates to the data we already have from 860
        logger.info("Loading heat rate data for units and generator/fuel combinations")
        self.prime_mover_hr_map = plant_pm_heat_rates(self.annual_gen_hr_923)
        if self.weighted_unit_hr is None:
            self.weighted_unit_hr = unit_generator_heat_rates(
                self.pudl_out, self.data_years
            )
        else:
            logger.info("Using unit heat rates from previous round.")

        # Merge the PUDL calculated heat rate data and set the index for easy
        # mapping using plant/prime mover heat rates from 923
        hr_cols = ["plant_id_eia", "unit_id_pudl", "heat_rate_mmbtu_mwh"]
        idx = ["plant_id_eia", "prime_mover_code", "energy_source_code_1"]
        self.units_model = self.gens_860_model.merge(
            self.weighted_unit_hr[hr_cols],
            on=["plant_id_eia", "unit_id_pudl"],
            how="left",
        ).set_index(idx)

        logger.info(
            f"Units model technologies are "
            f"{self.units_model.technology_description.unique().tolist()}"
        )
        # print(units_model.head())

        logger.info(
            "Assigning technology/fuel heat rates where unit heat rates are not "
            "available"
        )
        self.units_model.loc[
            self.units_model.heat_rate_mmbtu_mwh.isnull(), "heat_rate_mmbtu_mwh"
        ] = self.units_model.loc[
            self.units_model.heat_rate_mmbtu_mwh.isnull()
        ].index.map(
            self.prime_mover_hr_map
        )

        # Set negative heat rates to nan
        self.units_model.loc[
            self.units_model.heat_rate_mmbtu_mwh < 0, "heat_rate_mmbtu_mwh"
        ] = np.nan

        # Fill any null heat rate values for each tech
        for tech in self.units_model["technology_description"]:
            self.units_model.loc[
                self.units_model.technology_description == tech, :
            ] = self.fill_na_heat_rates(
                self.units_model.loc[self.units_model.technology_description == tech, :]
            )
        # assert (
        #     self.units_model["heat_rate_mmbtu_mwh"].isnull().any() is False
        # ), "There are still some null heat rate values"

        logger.info(
            f"Units model technologies are "
            f"{self.units_model.technology_description.unique().tolist()}"
        )
        logger.info(
            f"Before adding proposed generators, {len(self.units_model)} units with "
            f"{self.units_model[self.settings['capacity_col']].sum()} MW capacity"
        )
        proposed_gens = import_proposed_generators(
            planned=self.planned_860m,
            settings=self.settings,
            model_regions_gdf=self.model_regions_gdf,
        )
        logger.info(
            f"Proposed gen technologies are "
            f"{proposed_gens.technology_description.unique().tolist()}"
        )
        logger.info(f"{proposed_gens[self.settings['capacity_col']].sum()} MW proposed")
        self.units_model = pd.concat([proposed_gens, self.units_model], sort=False)

        # Create a pudl unit id based on plant and generator id where one doesn't exist.
        # This is used later to match the cluster numbers to plants
        self.units_model.reset_index(inplace=True)
        self.units_model.loc[self.units_model.unit_id_pudl.isnull(), "unit_id_pudl"] = (
            self.units_model.loc[
                self.units_model.unit_id_pudl.isnull(), "plant_id_eia"
            ].astype(str)
            + "_"
            + self.units_model.loc[
                self.units_model.unit_id_pudl.isnull(), "generator_id"
            ].astype(str)
        ).values
        self.units_model.set_index(idx, inplace=True)

        logger.info("Calculating plant O&M costs")
        techs = self.settings["num_clusters"].keys()
        self.units_model = (
            self.units_model.rename(columns={"technology_description": "technology"})
            .query("technology.isin(@techs).values")
            .pipe(atb_fixed_var_om_existing, self.atb_costs, self.atb_hr, self.settings)
        )

        # logger.info(
        #     f"After adding proposed, units model technologies are "
        #     f"{self.units_model.technology_description.unique().tolist()}"
        # )
        logger.info(
            f"After adding proposed generators, {len(self.units_model)} units with "
            f"{self.units_model[self.settings['capacity_col']].sum()} MW capacity"
        )

        techs = list(self.settings["num_clusters"])

        num_clusters = {}
        for region in self.settings["model_regions"]:
            num_clusters[region] = self.settings["num_clusters"].copy()

        if self.settings.get("alt_num_clusters"):
            for region in self.settings["alt_num_clusters"]:
                for tech, cluster_size in self.settings["alt_num_clusters"][
                    region
                ].items():
                    num_clusters[region][tech] = cluster_size

        region_tech_grouped = self.units_model.loc[
            (self.units_model.technology.isin(techs))
            & (self.units_model.retirement_year >= self.settings["model_year"]),
            :,
        ].groupby(["model_region", "technology"])

        self.retired = self.units_model.loc[
            self.units_model.retirement_year < self.settings["model_year"], :
        ]

        # gens_860 lost the ownership code... refactor this!
        # self.all_gens_860 = load_generator_860_data(self.pudl_engine, self.data_years)
        # Getting weighted ownership for each unit, which will be used below.
        # self.weighted_ownership = weighted_ownership_by_unit(
        #     self.units_model, self.all_gens_860, self.ownership, self.settings
        # )

        # For each group, cluster and calculate the average size/min load/heat rate
        # logger.info("Creating technology clusters by region")
        logger.info("Creating technology clusters by region")
        unit_list = []
        self.cluster_list = []
        alt_cluster_method = self.settings.get("alt_cluster_method") or {}

        for _, df in region_tech_grouped:
            region, tech = _
            grouped = group_units(df, self.settings)

            # This is bad. Should be setting up a dictionary of objects that picks the
            # correct clustering method. Can't keep doing if statements as the number of
            # methods grows. CHANGE LATER.
<<<<<<< HEAD
            if not self.settings.get("alt_cluster_method"):
                # if not self.settings.get("alt_cluster_features"):
                # grouped = cluster_kmeans(grouped, region, tech, self.settings)

=======
            if not alt_cluster_method:
>>>>>>> 6e24db5d
                if num_clusters[region][tech] > 0:
                    cluster_cols = [
                        "Fixed_OM_cost_per_MWyr",
                        # "Var_OM_cost_per_MWh",
                        # "minimum_load_mw",
                        "heat_rate_mmbtu_mwh",
                    ]
                    clusters = cluster.KMeans(
                        n_clusters=num_clusters[region][tech], random_state=6
                    ).fit(
                        preprocessing.StandardScaler().fit_transform(
                            grouped[cluster_cols]
                        )
                    )

                    grouped["cluster"] = (
                        clusters.labels_ + 1
                    )  # Change to 1-index for julia

            else:
<<<<<<< HEAD
                if (region in self.settings[alt_cluster_method].keys()) and (
                    tech in self.settings[alt_cluster_method][region]["technology"]
=======
                if (
                    region in alt_cluster_method
                    and tech in alt_cluster_method[region]["technology_description"]
>>>>>>> 6e24db5d
                ):

                    grouped = cluster_by_owner(
                        df,
                        self.weighted_ownership,
                        # self.ownership,
                        self.plants_860,
                        region,
                        tech,
                        self.settings,
                    )

                elif num_clusters[region][tech] > 0:
                    clusters = cluster.KMeans(
                        n_clusters=num_clusters[region][tech], random_state=6
                    ).fit(preprocessing.StandardScaler().fit_transform(grouped))

                    grouped["cluster"] = (
                        clusters.labels_ + 1
                    )  # Change to 1-index for julia

            # Saving individual unit data for later analysis (if needed)
            unit_list.append(grouped)

            # Don't add technologies with specified 0 clusters
            if num_clusters[region][tech] != 0:
                _df = calc_unit_cluster_values(grouped, self.settings, tech)
                _df["region"] = region
                self.cluster_list.append(_df)

        # Save some data about individual units for easy access
        self.all_units = pd.concat(unit_list, sort=False)
        self.all_units = pd.merge(
            self.units_model.reset_index(),
            self.all_units,
            on=["plant_id_eia", "unit_id_pudl"],
            how="left",
        ).merge(
            self.plants_860[["plant_id_eia", "utility_id_eia"]],
            on=["plant_id_eia"],
            how="left",
        )

        logger.info("Finalizing generation clusters")
        self.results = pd.concat(self.cluster_list)
        logger.info(
            f"Results technologies are {self.results.technology.unique().tolist()}"
        )

        # if self.settings.get("region_wind_pv_cap_fn"):
        #     from powergenome.external_data import overwrite_wind_pv_capacity

        #     logger.info("Setting existing wind/pv using external file")
        #     self.results = overwrite_wind_pv_capacity(self.results, self.settings)

        self.results = self.results.reset_index().set_index(
            ["region", "technology", "cluster"]
        )
        self.results.rename(
            columns={
                self.settings["capacity_col"]: "Cap_size",
                "heat_rate_mmbtu_mwh": "Heat_rate_MMBTU_per_MWh",
            },
            inplace=True,
        )

        # Calculate average capacity factors
        if type(self.settings["capacity_factor_techs"]) is list:
            self.capacity_factors = gentype_region_capacity_factor(
                self.pudl_engine, self.plant_region_map, self.settings
            )

            self.results = pd.merge(
                self.results.reset_index(),
                self.capacity_factors[["region", "technology", "capacity_factor"]],
                on=["region", "technology"],
                how="left",
            )

            if self.settings.get("derate_capacity"):
                derate_techs = self.settings["derate_techs"]
                self.results.loc[:, "unmodified_cap_size"] = self.results.loc[
                    :, "Cap_size"
                ].copy()
                self.results.loc[
                    self.results["technology"].isin(derate_techs), "Cap_size"
                ] = (
                    self.results.loc[
                        self.results["technology"].isin(derate_techs),
                        "unmodified_cap_size",
                    ]
                    * self.results.loc[
                        self.results["technology"].isin(derate_techs), "capacity_factor"
                    ]
                )

        # Round Cap_size to prevent GenX error.
        self.results = self.results.round(3)
        self.results["Cap_size"] = self.results["Cap_size"].round(2)
        self.results["Existing_Cap_MW"] = self.results.Cap_size * self.results.num_units
        self.results["unmodified_existing_cap_mw"] = (
            self.results["unmodified_cap_size"] * self.results["num_units"]
        )

        if self.settings.get("region_wind_pv_cap_fn"):
            from powergenome.external_data import overwrite_wind_pv_capacity

            logger.info("Setting existing wind/pv using external file")
            self.results = overwrite_wind_pv_capacity(self.results, self.settings)

        # Add fixed/variable O&M based on NREL atb
        self.results = (
            self.results.reset_index()
            # .pipe(
            #     atb_fixed_var_om_existing, self.atb_costs, self.atb_hr, self.settings
            # )
            # .pipe(atb_new_generators, self.atb_costs, self.atb_hr, self.settings)
            .pipe(startup_fuel, self.settings)
            .pipe(add_fuel_labels, self.fuel_prices, self.settings)
            .pipe(startup_nonfuel_costs, self.settings)
            .pipe(add_genx_model_tags, self.settings)
        )

        if self.sort_gens:
            logger.info("Sorting new resources alphabetically.")
            self.results = self.results.sort_values(["region", "technology"])

        # self.results = self.results.rename(columns={"technology": "Resource"})
        self.results["Resource"] = snake_case_col(self.results["technology"])

        # Add variable resource profiles
        self.results["profile"] = None
        self.results = self.results.reset_index(drop=True)
        for i, row in enumerate(self.results.itertuples()):
            params = map_eia_technology(row.technology)
            if not params:
                # EIA technology not supported
                continue
            params.update({"existing": True})
            groups = CLUSTER_BUILDER.find_groups(**params)
            if not groups:
                # No matching resource groups
                continue
            if len(groups) > 1:
                # Multiple matching resource groups
                raise ValueError(
                    f"Multiple existing resource groups match EIA technology"
                    + row.technology
                )
            group = groups[0]
            if group.profiles is None:
                # Resource group has no profiles
                continue
            ipm_regions = self.settings["region_aggregations"][row.region]
            metadata = group.metadata.read()
            if not metadata["ipm_region"].isin(ipm_regions).any():
                # Resource group has no resources in selected IPM regions
                continue
            clusters = group.get_clusters(ipm_regions=ipm_regions, max_clusters=1)
            self.results["profile"][i] = clusters["profile"][0]

        return self.results

    def create_new_generators(self):

        self.new_generators = atb_new_generators(
            self.atb_costs, self.atb_hr, self.settings
        )

        self.new_generators = (
            self.new_generators.pipe(startup_fuel, self.settings)
            .pipe(add_fuel_labels, self.fuel_prices, self.settings)
            .pipe(startup_nonfuel_costs, self.settings)
            .pipe(add_genx_model_tags, self.settings)
        )

        if self.sort_gens:
            logger.info("Sorting new resources alphabetically.")
            self.new_generators = self.new_generators.sort_values(
                ["region", "technology"]
            )

        if self.settings.get("capacity_limit_spur_fn"):
            self.new_generators = self.new_generators.pipe(
                add_resource_max_cap_spur, self.settings
            )
        else:
<<<<<<< HEAD
            logger.warning("No settings parameter for max capacity/spur line file")

        if self.settings.get("demand_response_fn"):
            dr_rows = self.create_demand_response_gen_rows(
                scenario=self.settings["demand_response"]
            )
=======
            logger.warning("No settings parameter for max capacity/spur file")
        self.new_generators = self.new_generators.pipe(
            calculate_transmission_inv_cost, self.settings, self.offshore_spur_costs
        ).pipe(add_transmission_inv_cost, self.settings)
>>>>>>> 6e24db5d

        if self.settings.get("demand_response_fn"):
            dr_rows = self.create_demand_response_gen_rows()
            self.new_generators = pd.concat([self.new_generators, dr_rows], sort=False)

        self.new_generators["Resource"] = snake_case_col(
            self.new_generators["technology"]
        )

        return self.new_generators

    def create_all_generators(self):

        if self.current_gens:
            self.existing_resources = self.create_region_technology_clusters()

        self.new_resources = self.create_new_generators()

        self.all_resources = pd.concat(
            [self.existing_resources, self.new_resources], ignore_index=True, sort=False
        )

        self.all_resources = self.all_resources.round(3)
        self.all_resources["Cap_size"] = self.all_resources["Cap_size"].round(2)
        self.all_resources["Heat_rate_MMBTU_per_MWh"] = self.all_resources[
            "Heat_rate_MMBTU_per_MWh"
        ].round(2)

        # Set Min_power of wind/solar to 0
        self.all_resources.loc[self.all_resources["DISP"] == 1, "Min_power"] = 0

        self.all_resources["R_ID"] = np.arange(len(self.all_resources)) + 1

        if self.current_gens:
            logger.info(
                f"Capacity of {self.all_resources['Existing_Cap_MW'].sum()} MW in final clusters"
            )

        return self.all_resources<|MERGE_RESOLUTION|>--- conflicted
+++ resolved
@@ -1,11 +1,8 @@
 import collections
 import logging
 from numbers import Number
-<<<<<<< HEAD
 from typing import Dict
-=======
 import re
->>>>>>> 6e24db5d
 
 import requests
 
@@ -543,26 +540,6 @@
         If the user wants to label small hydro plants, some of the conventional
         hydro facilities will have their technology type changed to small hydro.
     """
-<<<<<<< HEAD
-    if settings["small_hydro"] is True:
-        if "report_date" not in by and "report_date" in df.columns:
-            # by.append("report_date")
-            logger.warning("'report_date' is in the df but not used in the groupby")
-        region_agg_map = reverse_dict_of_lists(settings.get("region_aggregations"))
-        keep_regions = [
-            x
-            for x in settings["model_regions"] + list(region_agg_map)
-            if x in settings["small_hydro_regions"]
-        ]
-        start_len = len(df)
-        size_cap = settings["small_hydro_mw"]
-        if settings["capacity_col"] in df:
-            cap_col = settings["capacity_col"]
-        else:
-            cap_col = "capacity_mw"
-=======
->>>>>>> 6e24db5d
-
     if not settings.get("small_hydro"):
         return df
     if "report_date" not in by and "report_date" in df.columns:
@@ -2313,14 +2290,7 @@
             # This is bad. Should be setting up a dictionary of objects that picks the
             # correct clustering method. Can't keep doing if statements as the number of
             # methods grows. CHANGE LATER.
-<<<<<<< HEAD
-            if not self.settings.get("alt_cluster_method"):
-                # if not self.settings.get("alt_cluster_features"):
-                # grouped = cluster_kmeans(grouped, region, tech, self.settings)
-
-=======
             if not alt_cluster_method:
->>>>>>> 6e24db5d
                 if num_clusters[region][tech] > 0:
                     cluster_cols = [
                         "Fixed_OM_cost_per_MWyr",
@@ -2341,14 +2311,9 @@
                     )  # Change to 1-index for julia
 
             else:
-<<<<<<< HEAD
-                if (region in self.settings[alt_cluster_method].keys()) and (
-                    tech in self.settings[alt_cluster_method][region]["technology"]
-=======
                 if (
                     region in alt_cluster_method
                     and tech in alt_cluster_method[region]["technology_description"]
->>>>>>> 6e24db5d
                 ):
 
                     grouped = cluster_by_owner(
@@ -2536,19 +2501,10 @@
                 add_resource_max_cap_spur, self.settings
             )
         else:
-<<<<<<< HEAD
-            logger.warning("No settings parameter for max capacity/spur line file")
-
-        if self.settings.get("demand_response_fn"):
-            dr_rows = self.create_demand_response_gen_rows(
-                scenario=self.settings["demand_response"]
-            )
-=======
             logger.warning("No settings parameter for max capacity/spur file")
         self.new_generators = self.new_generators.pipe(
             calculate_transmission_inv_cost, self.settings, self.offshore_spur_costs
         ).pipe(add_transmission_inv_cost, self.settings)
->>>>>>> 6e24db5d
 
         if self.settings.get("demand_response_fn"):
             dr_rows = self.create_demand_response_gen_rows()
