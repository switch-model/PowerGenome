import collections
import logging
from numbers import Number
from typing import Dict
import re

import requests

import geopandas as gpd
import numpy as np
import pandas as pd
from pathlib import Path
import pudl
from bs4 import BeautifulSoup
from flatten_dict import flatten
import sqlalchemy
from powergenome.cluster_method import (
    cluster_by_owner,
    cluster_kmeans,
    weighted_ownership_by_unit,
)
from powergenome.eia_opendata import fetch_fuel_prices
from powergenome.external_data import (
    make_demand_response_profiles,
    demand_response_resource_capacity,
    add_resource_max_cap_spur,
)
from powergenome.load_data import (
    load_ipm_plant_region_map,
    load_ownership_eia860,
    load_plants_860,
    load_utilities_eia,
)
from powergenome.load_profiles import make_distributed_gen_profiles
from powergenome.nrelatb import (
    atb_fixed_var_om_existing,
    atb_new_generators,
    fetch_atb_costs,
    fetch_atb_heat_rates,
    fetch_atb_offshore_spur_costs,
    investment_cost_calculator,
)
from powergenome.params import CLUSTER_BUILDER, DATA_PATHS, IPM_GEOJSON_PATH
from powergenome.price_adjustment import inflation_price_adjustment
from powergenome.resource_clusters import map_eia_technology
from powergenome.util import (
    download_save,
    map_agg_region_names,
    reverse_dict_of_lists,
    snake_case_col,
    regions_to_keep,
)
from scipy.stats import iqr
from sklearn import cluster, preprocessing
from xlrd import XLRDError

logger = logging.getLogger(__name__)


planned_col_map = {
    "Entity ID": "utility_id_eia",
    "Entity Name": "utility_name",
    "Plant ID": "plant_id_eia",
    "Plant Name": "plant_name",
    "Sector": "sector_name",
    "Plant State": "state",
    "Generator ID": "generator_id",
    "Unit Code": "unit_code",
    "Nameplate Capacity (MW)": "capacity_mw",
    "Net Summer Capacity (MW)": "summer_capacity_mw",
    "Net Winter Capacity (MW)": "winter_capacity_mw",
    "Technology": "technology_description",
    "Energy Source Code": "energy_source_code_1",
    "Prime Mover Code": "prime_mover_code",
    "Planned Operation Month": "planned_operating_month",
    "Planned Operation Year": "planned_operating_year",
    "Status": "operational_status",
    "County": "county",
    "Latitude": "latitude",
    "Longitude": "longitude",
    "Google Map": "google_map",
    "Bing Map": "bing_map",
    "Balancing Authority Code": "balancing_authority_code",
}

op_status_map = {
    "(V) Under construction, more than 50 percent complete": "V",
    "(TS) Construction complete, but not yet in commercial operation": "TS",
    "(U) Under construction, less than or equal to 50 percent complete": "U",
    "(T) Regulatory approvals received. Not under construction": "T",
    "(P) Planned for installation, but regulatory approvals not initiated": "P",
    "(L) Regulatory approvals pending. Not under construction": "L",
    "(OT) Other": "OT",
    "(SB) Standby/Backup: available for service but not normally used": "SB",
    "(OP) Operating": "OP",
    "(OA) Out of service but expected to return to service in next calendar year": "OA",
    "(OS) Out of service and NOT expected to return to service in next calendar year": "OS",
}

TRANSMISSION_TYPES = ["spur", "offshore_spur", "tx"]


def fill_missing_tech_descriptions(df):
    """
    EIA 860 records before 2014 don't have a technology description. If we want to
    include any of this data in the historical record (e.g. heat rates or capacity
    factors) then they need to be filled in.

    Parameters
    ----------
    df : dataframe
        A pandas dataframe with columns plant_id_eia, generator_id, and
        technology_description.

    Returns
    -------
    dataframe
        Same data that came in, but with missing technology_description values filled
        in.
    """
    start_len = len(df)
    df = df.sort_values(by="report_date")
    df_list = []
    for _, _df in df.groupby(["plant_id_eia", "generator_id"], as_index=False):
        _df["technology_description"].fillna(method="bfill", inplace=True)
        df_list.append(_df)
    results = pd.concat(df_list, ignore_index=True, sort=False)

    end_len = len(results)
    assert (
        start_len == end_len
    ), "Somehow records were dropped when filling tech_descriptions"
    return results


def group_generators_at_plant(df, by=["plant_id_eia"], agg_fn={"capacity_mw": "sum"}):
    """
    Group generators at a plant. This is a flexible function that lets a user group
    by the desired attributes (e.g. plant id) and perform aggregated operations on each
    group.

    This function also might be a bit unnecessary given how simple it is.

    Parameters
    ----------
    df : dataframe
        Pandas dataframe with information on power plants.
    by : list, optional
        Columns to use for the groupby, by default ["plant_id_eia"]
    agg_fn : dict, optional
        Aggregation function to pass to groupby, by default {"capacity_mw": "sum"}

    Returns
    -------
    dataframe
        The grouped dataframe with aggregation functions applied.
    """

    df_grouped = df.groupby(by, as_index=False).agg(agg_fn)

    return df_grouped


def startup_fuel(df, settings):
    """Add startup fuel consumption for generators

    Parameters
    ----------
    df : DataFrame
        All generator clusters. Must have a column "technology". Can include both EIA
        and NRELATB technology names.
    settings : dictionary
        User-defined settings loaded from a YAML file. Keys in "startup_fuel_use"
        must match those in "eia_atb_tech_map".

    Returns
    -------
    DataFrame
        Modified dataframe with the new column "Start_fuel_MMBTU_per_MW".
    """
    df["Start_fuel_MMBTU_per_MW"] = 0
    for eia_tech, fuel_use in (settings.get("startup_fuel_use") or {}).items():
        if not isinstance(settings["eia_atb_tech_map"][eia_tech], list):
            settings["eia_atb_tech_map"][eia_tech] = [
                settings["eia_atb_tech_map"][eia_tech]
            ]

        atb_tech = settings["eia_atb_tech_map"][eia_tech]
        for tech in atb_tech:
            df.loc[df["technology"] == tech, "Start_fuel_MMBTU_per_MW"] = fuel_use
            df.loc[
                df["technology"].str.contains(tech, case=False),
                "Start_fuel_MMBTU_per_MW",
            ] = fuel_use

    return df


def startup_nonfuel_costs(df, settings):
    """Add inflation adjusted startup nonfuel costs per MW for generators

    Parameters
    ----------
    df : DataFrame
        Must contain a column "technology" with the names of each technology type.
    settings : dict
        Dictionary based on YAML settings file. Must contain the keys
        "startup_costs_type", "startup_vom_costs_mw", "existing_startup_costs_tech_map",
        etc.

    Returns
    -------
    DataFrame
        Modified df with new column "Start_Cost_per_MW"
    """
    logger.info("Adding non-fuel startup costs")
    target_usd_year = settings["target_usd_year"]

    vom_costs = settings["startup_vom_costs_mw"]
    vom_usd_year = settings["startup_vom_costs_usd_year"]

    logger.info(
        f"Changing non-fuel VOM costs from {vom_usd_year} to " f"{target_usd_year}"
    )
    for key, cost in vom_costs.items():
        vom_costs[key] = inflation_price_adjustment(
            price=cost, base_year=vom_usd_year, target_year=target_usd_year
        )

    startup_type = settings["startup_costs_type"]
    startup_costs = settings[startup_type]
    startup_costs_usd_year = settings["startup_costs_per_cold_start_usd_year"]

    logger.info(
        f"Changing non-fuel startup costs from {vom_usd_year} to {target_usd_year}"
    )
    for key, cost in startup_costs.items():
        startup_costs[key] = inflation_price_adjustment(
            price=cost, base_year=startup_costs_usd_year, target_year=target_usd_year
        )

    df["Start_Cost_per_MW"] = 0

    for existing_tech, cost_tech in settings["existing_startup_costs_tech_map"].items():
        total_startup_costs = vom_costs[cost_tech] + startup_costs[cost_tech]
        df.loc[
            df["technology"].str.contains(existing_tech), "Start_Cost_per_MW"
        ] = total_startup_costs

    for new_tech, cost_tech in settings["new_build_startup_costs"].items():
        total_startup_costs = vom_costs[cost_tech] + startup_costs[cost_tech]
        df.loc[
            df["technology"].str.contains(new_tech), "Start_Cost_per_MW"
        ] = total_startup_costs
    df.loc[:, "Start_Cost_per_MW"] = df.loc[:, "Start_Cost_per_MW"]

    # df.loc[df["technology"].str.contains("Nuclear"), "Start_Cost_per_MW"] = "FILL VALUE"

    return df


def group_technologies(df, settings):
    """
    Group different technologies together based on parameters in the settings file.
    An example would be to put a bunch of different technologies under the umbrella
    category of "biomass" or "peaker".

    Parameters
    ----------
    df : dataframe
        Pandas dataframe with
    settings : dictionary
        User-defined settings loaded from a YAML file. Must have key tech_groups.

    Returns
    -------
    dataframe
        Same as incoming dataframe but with grouped technology types
    """
    if settings.get("group_technologies"):

        df["_technology"] = df["technology_description"]
        for tech, group in settings["tech_groups"].items():
            df.loc[df["technology_description"].isin(group), "_technology"] = tech

        for region, tech_list in (settings.get("regional_no_grouping") or {}).items():
            df.loc[
                (df["model_region"] == region)
                & (df["technology_description"].isin(tech_list)),
                "_technology",
            ] = df.loc[
                (df["model_region"] == region)
                & (df["technology_description"].isin(tech_list)),
                "technology_description",
            ]

        df.loc[:, "technology_description"] = df.loc[:, "_technology"]
        df = df.drop(columns=["_technology"])

        return df


def label_hydro_region(gens_860, pudl_engine, model_regions_gdf):
    """
    Label hydro facilities that don't have a region by default.

    Parameters
    ----------
    gens_860 : dataframe
        Infomation on all generators from PUDL
    pudl_engine : sqlalchemy.Engine
        A sqlalchemy connection for use by pandas
    model_regions_gdf : dataframe
        Geodataframe of the model regions

    Returns
    -------
    dataframe
        Plant id and region for any hydro that didn't originally have a region label.
    """

    plant_entity = pd.read_sql_table("plants_entity_eia", pudl_engine)

    model_hydro = gens_860.loc[
        gens_860["technology_description"] == "Conventional Hydroelectric"
    ].merge(plant_entity[["plant_id_eia", "latitude", "longitude"]], on="plant_id_eia")

    no_lat_lon = model_hydro.loc[
        (model_hydro["latitude"].isnull()) | (model_hydro["longitude"].isnull()), :
    ]
    if not no_lat_lon.empty:
        print(no_lat_lon["summer_capacity_mw"].sum(), " MW without lat/lon")
    model_hydro = model_hydro.dropna(subset=["latitude", "longitude"])

    # Convert the lon/lat values to geo points. Need to add an initial CRS and then
    # change it to align with the IPM regions
    model_hydro_gdf = gpd.GeoDataFrame(
        model_hydro,
        geometry=gpd.points_from_xy(model_hydro.longitude, model_hydro.latitude),
        crs="EPSG:4326",
    )

    if model_hydro_gdf.crs != model_regions_gdf.crs:
        model_hydro_gdf = model_hydro_gdf.to_crs(model_regions_gdf.crs)

    model_hydro_gdf = gpd.sjoin(model_regions_gdf, model_hydro_gdf)
    model_hydro_gdf = model_hydro_gdf.rename(columns={"IPM_Region": "region"})

    keep_cols = ["plant_id_eia", "region"]
    return model_hydro_gdf.loc[:, keep_cols]


def load_plant_region_map(
    gens_860,
    pudl_engine,
    pg_engine,
    settings,
    model_regions_gdf,
    table="plant_region_map_epaipm",
):
    """
    Load the region that each plant is located in.

    Parameters
    ----------
    pudl_engine : sqlalchemy.Engine
        A sqlalchemy connection for use by pandas
    settings : dictionary
        The dictionary of settings with a dictionary of region aggregations
    table : str, optional
        The SQL table to load, by default "plant_region_map_epaipm"

    Returns
    -------
    dataframe
        A dataframe where each plant has an associated "model_region" mapped
        from the original region labels.
    """
    # Load dataframe of region labels for each EIA plant id
    region_map_df = pd.read_sql_table(table, con=pg_engine)

    if settings.get("plant_region_map_fn"):
        user_region_map_df = pd.read_csv(
            Path(settings["input_folder"]) / settings["plant_region_map_fn"]
        )
        assert (
            "region" in user_region_map_df.columns
        ), f"The column 'region' must appear in {settings['plant_region_map_fn']}"
        assert (
            "plant_id_eia" in user_region_map_df.columns
        ), f"The column 'plant_id_eia' must appear in {settings['plant_region_map_fn']}"

        user_region_map_df = user_region_map_df.set_index("plant_id_eia")

        region_map_df.loc[
            region_map_df["plant_id_eia"].isin(user_region_map_df.index), "region"
        ] = region_map_df["plant_id_eia"].map(user_region_map_df["region"])

    # Label hydro using the IPM shapefile because NEEDS seems to drop some hydro
    all_hydro_regions = label_hydro_region(gens_860, pudl_engine, model_regions_gdf)

    region_map_df = pd.concat(
        [region_map_df, all_hydro_regions], ignore_index=True, sort=False
    ).drop_duplicates(subset=["plant_id_eia"], keep="first")

    # Settings has a dictionary of lists for regional aggregations. Need
    # to reverse this to use in a map method.
    keep_regions, region_agg_map = regions_to_keep(settings)

    # Create a new column "model_region" with labels that we're using for aggregated
    # regions

    model_region_map_df = region_map_df.loc[
        region_map_df.region.isin(keep_regions), :
    ].drop(columns="id")

    model_region_map_df = map_agg_region_names(
        df=model_region_map_df,
        region_agg_map=region_agg_map,
        original_col_name="region",
        new_col_name="model_region",
    )

    # There are some cases of plants with generators assigned to different IPM regions.
    # If regions are aggregated there may be some duplicates in the results.
    model_region_map_df = model_region_map_df.drop_duplicates(
        subset=["plant_id_eia", "model_region"]
    )

    return model_region_map_df


def label_retirement_year(
    df,
    settings,
    age_col="operating_date",
    settings_retirement_table="retirement_ages",
    add_additional_retirements=True,
):
    """
    Add a retirement year column to the dataframe based on the year each generator
    started operating.

    Parameters
    ----------
    df : dataframe
        Dataframe of generators
    settings : dictionary
        The dictionary of settings with a dictionary of generator lifetimes
    age_col : str, optional
        The dataframe column to use when calculating the retirement year, by default
        "operating_date"
    settings_retirement_table : str, optional
        The settings dictionary key for another dictionary of generator retirement
        lifetimes, by default "retirement_ages"
    add_additional_retirements : bool, optional
        Logic to determine if additional retirements from the settings file should
        be checked. For example, this isn't necessary when adding proposed generators
        because we probably won't be setting an artifically early retirement year.
    """

    start_len = len(df)
    retirement_ages = settings[settings_retirement_table]

    if df.loc[df["technology_description"].isnull(), :].empty is False:
        df = fill_missing_tech_descriptions(df)

    for tech, life in retirement_ages.items():
        try:
            df.loc[df.technology_description == tech, "retirement_year"] = (
                df.loc[df.technology_description == tech, age_col].dt.year + life
            )
        except AttributeError:
            # This is a bit hacky but for the proposed plants I have an int column
            df.loc[df.technology_description == tech, "retirement_year"] = (
                df.loc[df.technology_description == tech, age_col] + life
            )

    try:
        df.loc[~df["planned_retirement_date"].isnull(), "retirement_year"] = df.loc[
            ~df["planned_retirement_date"].isnull(), "planned_retirement_date"
        ].dt.year
    except KeyError:
        pass

    # Add additonal retirements from settings file
    if settings.get("additional_retirements") and add_additional_retirements:
        logger.info("Changing retirement dates based on settings file")
        model_year = settings["model_year"]
        start_ret_cap = df.loc[
            df["retirement_year"] <= model_year, settings["capacity_col"]
        ].sum()
        logger.info(f"Starting retirement capacity is {start_ret_cap} MW")
        i = 0
        ret_cap = 0
        for record in settings["additional_retirements"]:
            plant_id, gen_id, ret_year = record
            # gen ids are strings, not integers
            gen_id = str(gen_id)

            df.loc[
                (df["plant_id_eia"] == plant_id) & (df["generator_id"] == gen_id),
                "retirement_year",
            ] = ret_year

            i += 1
            ret_cap += df.loc[
                (df["plant_id_eia"] == plant_id) & (df["generator_id"] == gen_id),
                settings["capacity_col"],
            ].sum()

        end_ret_cap = df.loc[
            df["retirement_year"] <= model_year, settings["capacity_col"]
        ].sum()
        logger.info(f"Ending retirement capacity is {end_ret_cap} MW")
        if not end_ret_cap > start_ret_cap:
            logger.debug(
                "Adding retirements from settings didn't change the retiring capacity."
            )
        if end_ret_cap - start_ret_cap != ret_cap:
            logger.debug(
                f"Retirement diff is {end_ret_cap - start_ret_cap}, adding retirements "
                f"yields {ret_cap} MW"
            )
        logger.info(
            f"The retirement year for {i} plants, totaling {ret_cap} MW, was changed "
            "based on settings file parameters"
        )
    else:
        logger.info("No retirement dates changed based on the settings file")

    end_len = len(df)

    assert start_len == end_len

    return df


def label_small_hydro(df, settings, by=["plant_id_eia"]):
    """
    Use rules from the settings file to label plants below a certain size as small
    hydroelectric rather than conventional hydroelectric.

    Parameters
    ----------
    df : dataframe
        EIA 860 data on generators
    settings : dict
        User-defined parameters from a settings file
    by : list, optional
        What columns to use in the groupby function when summing capacity, by default
        ["plant_id_eia"]

    Returns
    -------
    dataframe
        If the user wants to label small hydro plants, some of the conventional
        hydro facilities will have their technology type changed to small hydro.
    """
    if not settings.get("small_hydro"):
        return df
    if "report_date" not in by and "report_date" in df.columns:
        # by.append("report_date")
        logger.warning("'report_date' is in the df but not used in the groupby")
    region_agg_map = reverse_dict_of_lists(settings.get("region_aggregations", {}))
    keep_regions = [
        x
        for x in settings["model_regions"] + list(region_agg_map)
        if x in settings["small_hydro_regions"]
    ]
    start_len = len(df)
    size_cap = settings["small_hydro_mw"]
    cap_col = settings.get("capacity_col")
    if not cap_col in df:
        cap_col = "capacity_mw"

    start_hydro_capacity = df.query(
        "technology_description=='Conventional Hydroelectric'"
    )[cap_col].sum()

    plant_capacity = (
        df.loc[
            (df["technology_description"] == "Conventional Hydroelectric")
            & (df["model_region"].isin(keep_regions))
        ]
        .groupby(by, as_index=False)[cap_col]
        .sum()
    )

    small_hydro_plants = plant_capacity.loc[
        plant_capacity[cap_col] <= size_cap, "plant_id_eia"
    ]

    df.loc[
        (df["technology_description"] == "Conventional Hydroelectric")
        & (df["plant_id_eia"].isin(small_hydro_plants)),
        "technology_description",
    ] = "Small Hydroelectric"

    end_len = len(df)
    small_hydro_capacity = df.query("technology_description=='Small Hydroelectric'")[
        cap_col
    ].sum()
    end_conv_hydro_capacity = df.query(
        "technology_description=='Conventional Hydroelectric'"
    )[cap_col].sum()

    assert start_len == end_len
    assert np.allclose(
        start_hydro_capacity, small_hydro_capacity + end_conv_hydro_capacity
    )

    return df


def load_generator_860_data(pudl_engine, data_years=[2017]):
    """
    Load EIA 860 generator data from the PUDL database

    Parameters
    ----------
    pudl_engine : sqlalchemy.Engine
        A sqlalchemy connection for use by pandas
    data_years : list, optional
        Years of data to load, by default [2017]

    Returns
    -------
    dataframe
        All of the generating units from PUDL
    """

    sql = """
        SELECT * FROM generators_eia860
        WHERE operational_status_code NOT IN ('RE', 'OS', 'IP', 'CN')
    """
    gens_860 = pd.read_sql_query(
        sql=sql, con=pudl_engine, parse_dates=["planned_retirement_date", "report_date"]
    )
    gens_860 = gens_860.loc[gens_860["report_date"].dt.year.isin(data_years), :]

    return gens_860


def supplement_generator_860_data(
    gens_860: pd.DataFrame,
    gens_entity: pd.DataFrame,
    bga: pd.DataFrame,
    model_region_map: pd.DataFrame,
    settings: dict,
):
    """
    Load data about each generating unit in the model area.

    Parameters
    ----------
    gens_860 : dataframe
        Information on all generating units for the given data years.
    pudl_engine : sqlalchemy.Engine
        A sqlalchemy connection for use by pandas
    settings : dictionary
        The dictionary of settings with a dictionary of region aggregations
    pudl_out : pudl.PudlTabl
        A PudlTabl object for loading pre-calculated PUDL analysis data
    model_region_map : dataframe
        A dataframe with columns 'plant_id_eia' and 'model_region' (aggregated regions)
    data_years : list, optional
        Years of data to include, by default [2017]

    Returns
    -------
    dataframe
        Data about each generator and generation unit that will be included in the
        model. Columns include:

        ['plant_id_eia', 'generator_id',
       'capacity_mw', 'energy_source_code_1',
       'energy_source_code_2', 'minimum_load_mw', 'operational_status_code',
       'planned_new_capacity_mw', 'switch_oil_gas', 'technology_description',
       'time_cold_shutdown_full_load_code', 'model_region', 'prime_mover_code',
       'operating_date', 'boiler_id', 'unit_id_eia', 'unit_id_pudl',
       'retirement_year']
    """

    initial_capacity = (
        gens_860.loc[gens_860["plant_id_eia"].isin(model_region_map["plant_id_eia"])]
        .groupby("technology_description")[settings["capacity_col"]]
        .sum()
    )

    # Add pudl unit ids, only include specified data years

    # Combine generator data that can change over time with static entity data
    # and only keep generators that are in a region of interest

    gen_cols = set(
        [
            # "report_date",
            "plant_id_eia",
            # "plant_name",
            "generator_id",
            # "balancing_authority_code",
            settings["capacity_col"],
            "capacity_mw",
            "energy_source_code_1",
            "energy_source_code_2",
            "minimum_load_mw",
            "operational_status_code",
            "planned_new_capacity_mw",
            "switch_oil_gas",
            "technology_description",
            "time_cold_shutdown_full_load_code",
            "planned_retirement_date",
        ]
    )

    entity_cols = ["plant_id_eia", "generator_id", "prime_mover_code", "operating_date"]

    bga_cols = [
        "plant_id_eia",
        "generator_id",
        "boiler_id",
        "unit_id_eia",
        "unit_id_pudl",
    ]

    # In this merge of the three dataframes we're trying to label each generator with
    # the model region it is part of, the prime mover and operating date, and the
    # PUDL unit codes (where they exist).
    gens_860_model = (
        pd.merge(
            gens_860[gen_cols],
            model_region_map.drop(columns="region"),
            on="plant_id_eia",
            how="inner",
        )
        .merge(
            gens_entity[entity_cols], on=["plant_id_eia", "generator_id"], how="inner"
        )
        .merge(bga[bga_cols], on=["plant_id_eia", "generator_id"], how="left")
    )

    gens_860_model.loc[gens_860_model.unit_id_pudl.isnull(), "unit_id_pudl"] = (
        gens_860_model.loc[gens_860_model.unit_id_pudl.isnull(), "plant_id_eia"].astype(
            str
        )
        + "_"
        + gens_860_model.loc[
            gens_860_model.unit_id_pudl.isnull(), "generator_id"
        ].astype(str)
    ).to_numpy()

    # Where summer/winter capacity values are missing set equal to nameplate capacity,
    # but only if all generators within a unit are missing the capacity value
    check_units = gens_860_model.loc[
        gens_860_model[settings["capacity_col"]].isna()
    ].groupby(["plant_id_eia", "unit_id_pudl"])
    for (plant_id, unit_id), _df in check_units:
        if _df[settings["capacity_col"]].isna().all():
            gens_860_model.loc[
                (gens_860_model["plant_id_eia"] == plant_id)
                & (gens_860_model["unit_id_pudl"] == unit_id),
                settings["capacity_col"],
            ] = gens_860_model.loc[
                (gens_860_model["plant_id_eia"] == plant_id)
                & (gens_860_model["unit_id_pudl"] == unit_id),
                "capacity_mw",
            ]

    merged_capacity = gens_860_model.groupby("technology_description")[
        settings["capacity_col"]
    ].sum()
    if not np.allclose(initial_capacity.sum(), merged_capacity.sum()):
        for i_idx, i_row in initial_capacity.iteritems():
            if not np.allclose(i_row, merged_capacity[i_idx]):
                logger.warning(
                    f"Technology {i_idx} changed capacity from {i_row} to {merged_capacity[i_idx]}"
                )

    return gens_860_model


def create_plant_gen_id(df):
    """Combine the plant id and generator id to form a unique combination

    Parameters
    ----------
    df : dataframe
        Must contain columns plant_id_eia and generator_id

    Returns
    -------
    dataframe
        Same as input but with the additional column plant_gen_id
    """

    df["plant_gen_id"] = (
        df["plant_id_eia"].astype(str) + "_" + df["generator_id"].astype(str)
    )

    return df


def remove_canceled_860m(df, canceled_860m):
    """Remove generators that 860m shows as having been canceled

    Parameters
    ----------
    df : dataframe
        All of the EIA 860 generators
    canceled_860m : dataframe
        From the 860m Canceled or Postponed sheet

    Returns
    -------
    dataframe
        Same as input, but possibly without generators that were proposed
    """
    df = create_plant_gen_id(df)
    canceled_860m = create_plant_gen_id(canceled_860m)

    canceled = df.loc[df["plant_gen_id"].isin(canceled_860m["plant_gen_id"]), :]

    not_canceled_df = df.loc[~df["plant_gen_id"].isin(canceled_860m["plant_gen_id"]), :]

    not_canceled_df = not_canceled_df.drop(columns="plant_gen_id")

    if not canceled.empty:
        assert len(df) == len(canceled) + len(not_canceled_df)

    return not_canceled_df


def remove_retired_860m(df, retired_860m):
    """Remove generators that 860m shows as having been retired

    Parameters
    ----------
    df : dataframe
        All of the EIA 860 generators
    retired_860m : dataframe
        From the 860m Retired sheet

    Returns
    -------
    dataframe
        Same as input, but possibly without generators that have retired
    """

    df = create_plant_gen_id(df)
    retired_860m = create_plant_gen_id(retired_860m)

    retired = df.loc[df["plant_gen_id"].isin(retired_860m["plant_gen_id"]), :]

    not_retired_df = df.loc[~df["plant_gen_id"].isin(retired_860m["plant_gen_id"]), :]

    not_retired_df = not_retired_df.drop(columns="plant_gen_id")

    if not retired.empty:
        assert len(df) == len(retired) + len(not_retired_df)

    return not_retired_df


def remove_future_retirements_860m(df, retired_860m):
    """Remove generators that 860m shows as having been retired

    Parameters
    ----------
    df : dataframe
        All of the EIA 860 generators
    retired_860m : dataframe
        From the 860m Retired sheet

    Returns
    -------
    dataframe
        Same as input, but possibly without generators that have retired
    """

    df = create_plant_gen_id(df)
    retired_860m = create_plant_gen_id(retired_860m)

    retired = df.loc[df["plant_gen_id"].isin(retired_860m["plant_gen_id"]), :]

    not_retired_df = df.loc[~df["plant_gen_id"].isin(retired_860m["plant_gen_id"]), :]

    not_retired_df = not_retired_df.drop(columns="plant_gen_id")

    if not retired.empty:
        assert len(df) == len(retired) + len(not_retired_df)

    return not_retired_df


def load_923_gen_fuel_data(pudl_engine, pudl_out, model_region_map, data_years=[2017]):
    """
    Load generation and fuel data for each plant. EIA-923 provides these values for
    each prime mover/fuel combination at every generator. This data can be used to
    calculate the heat rate of generators at a single plant. Generators sharing a prime
    mover (e.g. multiple combustion turbines) will end up sharing the same heat rate.

    Parameters
    ----------
    pudl_engine : sqlalchemy.Engine
        A sqlalchemy connection for use by pandas
    pudl_out : pudl.PudlTabl
        A PudlTabl object for loading pre-calculated PUDL analysis data
    model_region_map : dataframe
        A dataframe with columns 'plant_id_eia' and 'model_region' (aggregated regions)
    data_years : list, optional
        Years of data to include, by default [2017]

    Returns
    -------
    dataframe
        Generation, fuel use, and heat rates of prime mover/fuel combos over all data
        years. Columns are:

        ['plant_id_eia', 'fuel_type', 'fuel_type_code_pudl',
       'fuel_type_code_aer', 'prime_mover_code', 'fuel_consumed_units',
       'fuel_consumed_for_electricity_units', 'fuel_consumed_mmbtu',
       'fuel_consumed_for_electricity_mmbtu', 'net_generation_mwh',
       'heat_rate_mmbtu_mwh']
    """

    # Load 923 generation and fuel data for one or more years.
    # Only load plants in the model regions.
    sql = """
        SELECT * FROM generation_fuel_eia923
    """
    gen_fuel_923 = pd.read_sql_query(sql, pudl_engine, parse_dates=["report_date"])
    gen_fuel_923 = gen_fuel_923.loc[
        (gen_fuel_923["report_date"].dt.year.isin(data_years))
        & (gen_fuel_923["plant_id_eia"].isin(model_region_map.plant_id_eia)),
        :,
    ]

    return gen_fuel_923


def modify_cc_prime_mover_code(df, gens_860):
    """Change combined cycle prime movers from CA and CT to CC.

    The heat rate of combined cycle plants that aren't included in PUDL heat rate by
    unit should probably be done with the combustion and steam turbines combined. This
    modifies the prime mover code of those two generator types so that they match. It
    doesn't touch the CS code, which is for single shaft combined units.

    Parameters
    ----------
    df : dataframe
        A dataframe with columns prime_mover_code, and plant_id_eia.
    gens_860 : dataframe
        EIA860 dataframe with technology_description, unit_id_pudl, plant_id_eia
        columns.

    Returns
    -------
    dataframe
        Modified 923 dataframe where prime mover codes at CC generators that don't have
        a PUDL unit id are modified from CA and CT to CC.
    """
    cc_without_pudl_id = gens_860.loc[
        (gens_860["unit_id_pudl"].isnull())
        & (gens_860["technology_description"] == "Natural Gas Fired Combined Cycle"),
        "plant_id_eia",
    ]
    df.loc[
        (df["plant_id_eia"].isin(cc_without_pudl_id))
        & (df["prime_mover_code"].isin(["CA", "CT"])),
        "prime_mover_code",
    ] = "CC"

    return df


def group_gen_by_year_fuel_primemover(df):
    """
    Group generation and fuel consumption by plant, prime mover, and fuel type. Only
    matters where multiple years of data are used, otherwise output should be the same
    as input.

    Parameters
    ----------
    df : dataframe
        Generation and fuel consumption data from EIA 923 for each plant, prime mover,
        and fuel type

    Returns
    -------
    dataframe
        Sum of generation and fuel consumption data (if multiple years).
    """

    # Group the data by plant, fuel type, and prime mover
    by = [
        "plant_id_eia",
        "fuel_type",
        "energy_source_code",
        "fuel_type_code_pudl",
        "fuel_type_code_aer",
        "prime_mover_code",
    ]
    by = [c for c in by if c in df.columns]
    sort = ["plant_id_eia", "fuel_type", "energy_source_code", "prime_mover_code"]
    sort = [c for c in sort if c in df.columns]

    annual_gen_fuel_923 = (
        (
            df.groupby(  # .drop(columns=["id", "nuclear_unit_id"])
                by=by, as_index=False
            )[
                "fuel_consumed_units",
                "fuel_consumed_for_electricity_units",
                "fuel_consumed_mmbtu",
                "fuel_consumed_for_electricity_mmbtu",
                "net_generation_mwh",
            ].sum()
        )
        .reset_index()
        .drop(columns="index")
        .sort_values(sort)
    )

    return annual_gen_fuel_923


def add_923_heat_rate(df):
    """
    Small function to calculate the heat rate of records with fuel consumption and net
    generation.

    Parameters
    ----------
    df : dataframe
        Must contain the columns net_generation_mwh and
        fuel_consumed_for_electricity_mmbtu

    Returns
    -------
    dataframe
        Same dataframe with new column of heat_rate_mmbtu_mwh
    """

    # Calculate the heat rate for each prime mover/fuel combination
    df["heat_rate_mmbtu_mwh"] = (
        df["fuel_consumed_for_electricity_mmbtu"] / df["net_generation_mwh"]
    )

    return df


def calculate_weighted_heat_rate(heat_rate_df):
    """
    Calculate the weighed heat rate when multiple years of data are used. Net generation
    in each year is used as the weights.

    Parameters
    ----------
    heat_rate_df : dataframe
        Currently the PudlTabl unit_hr method.

    Returns
    -------
    dataframe
        Heat rate weighted by annual generation for each plant and PUDL unit
    """

    def w_hr(df):

        weighted_hr = np.average(
            df["heat_rate_mmbtu_mwh"], weights=df["net_generation_mwh"]
        )
        return weighted_hr

    weighted_unit_hr = heat_rate_df.groupby(["plant_id_eia", "unit_id_pudl"]).apply(
        w_hr
    )
    weighted_unit_hr.name = "heat_rate_mmbtu_mwh"
    weighted_unit_hr = weighted_unit_hr.reset_index()

    return weighted_unit_hr


def plant_pm_heat_rates(annual_gen_fuel_923):
    """
    Calculate the heat rate by plant, prime mover, and fuel type. Values are saved
    as a dictionary.

    Parameters
    ----------
    annual_gen_fuel_923 : dataframe
        Data from the 923 generation and fuel use table. Heat rate for each row should
        already be calculated.

    Returns
    -------
    dict
        Keys are a tuple of plant id, prime mover, and fuel type. Values are the heat
        rate.
    """

    by = ["plant_id_eia", "prime_mover_code", "fuel_type", "energy_source_code"]
    by = [c for c in by if c in annual_gen_fuel_923.columns]
    annual_gen_fuel_923_groups = annual_gen_fuel_923.groupby(by)

    prime_mover_hr_map = {
        _: df["heat_rate_mmbtu_mwh"].values[0] for _, df in annual_gen_fuel_923_groups
    }

    return prime_mover_hr_map


def unit_generator_heat_rates(pudl_out, data_years):
    """
    Calculate the heat rate for each PUDL unit and generators that don't have a PUDL
    unit id.

    Parameters
    ----------
    pudl_out : pudl.PudlTabl
        A PudlTabl object for loading pre-calculated PUDL analysis data
    data_years : list
        Years of data to use

    Returns
    -------
    dataframe, dict
        A dataframe of heat rates for each pudl unit (columsn are ['plant_id_eia',
        'unit_id_pudl', 'heat_rate_mmbtu_mwh']).
    """

    # Load the pre-calculated PUDL unit heat rates for selected years.
    # Remove rows without generation or with null values.
    unit_hr = pudl_out.hr_by_unit()
    unit_hr = unit_hr.loc[
        (unit_hr.report_date.dt.year.isin(data_years))
        & (unit_hr.net_generation_mwh > 0),
        :,
    ].dropna()

    weighted_unit_hr = calculate_weighted_heat_rate(unit_hr)

    return weighted_unit_hr


def group_units(df, settings):
    """
    Group by units within a region/technology/cluster. Add a unique unit code
    (plant plus generator) for any generators that aren't part of a unit.


    Returns
    -------
    dataframe
        Grouped generators with the total capacity, minimum load, and average heat
        rate for each.
    """

    by = ["plant_id_eia", "unit_id_pudl"]
    # add a unit code (plant plus generator code) in cases where one doesn't exist
    df_copy = df.reset_index()

    # All units should have the same heat rate so taking the mean will just keep the
    # same value.
    grouped_units = df_copy.groupby(by).agg(
        {
            settings["capacity_col"]: "sum",
            "minimum_load_mw": "sum",
            "heat_rate_mmbtu_mwh": "mean",
            "Fixed_OM_Cost_per_MWyr": "mean",
            "Var_OM_Cost_per_MWh": "mean",
        }
    )
    grouped_units = grouped_units.replace([np.inf, -np.inf], np.nan)
    grouped_units = grouped_units.fillna(grouped_units.mean())

    return grouped_units


def calc_unit_cluster_values(df, settings, technology=None):
    """
    Calculate the total capacity, minimum load, weighted heat rate, and number of
    units/generators in a technology cluster.

    Parameters
    ----------
    df : dataframe
        A dataframe with units/generators of a single technology. One column should be
        'cluster', to label units as belonging to a specific cluster grouping.
    technology : str, optional
        Name of the generating technology, by default None

    Returns
    -------
    dataframe
        Aggragate values for generators in a technology cluster
    """

    # Define a function to compute the weighted mean.
    # The issue here is that the df name needs to be used in the function.
    # So this will need to be within a function that takes df as an input
    def wm(x):
        return np.average(x, weights=df.loc[x.index, settings["capacity_col"]])

    if df["heat_rate_mmbtu_mwh"].isnull().values.any():
        # mean =
        # df["heat_rate_mmbtu_mwh"] = df["heat_rate_mmbtu_mwh"].fillna(
        #     df["heat_rate_mmbtu_mwh"].median()
        # )
        start_cap = df[settings["capacity_col"]].sum()
        df = df.loc[~df["heat_rate_mmbtu_mwh"].isnull(), :]
        end_cap = df[settings["capacity_col"]].sum()
        cap_diff = start_cap - end_cap
        logger.warning(f"dropped {cap_diff}MW because of null heat rate values")

    df_values = df.groupby("cluster").agg(
        {
            settings["capacity_col"]: "mean",
            "minimum_load_mw": "mean",
            "heat_rate_mmbtu_mwh": wm,
            "Fixed_OM_Cost_per_MWyr": wm,
            "Var_OM_Cost_per_MWh": wm,
        }
    )
    if df_values["heat_rate_mmbtu_mwh"].isnull().values.any():
        print(df)
        print(df_values)
    df_values["heat_rate_mmbtu_mwh_iqr"] = df.groupby("cluster").agg(
        {"heat_rate_mmbtu_mwh": iqr}
    )
    df_values["heat_rate_mmbtu_mwh_std"] = df.groupby("cluster").agg(
        {"heat_rate_mmbtu_mwh": "std"}
    )
    df_values["fixed_o_m_mw_std"] = df.groupby("cluster").agg(
        {"Fixed_OM_Cost_per_MWyr": "std"}
    )

    df_values["Min_Power"] = (
        df_values["minimum_load_mw"] / df_values[settings["capacity_col"]]
    )

    df_values["num_units"] = df.groupby("cluster")["cluster"].count()

    if technology:
        df_values["technology"] = technology

    return df_values


def add_genx_model_tags(df, settings):
    """
    Each generator type needs to have certain tags for use by the GenX model. Each tag
    is a column, e.g. THERM for thermal generators. These columns and tag values are
    defined in the settings file and applied here. Tags are (usually?) boolean 0/1
    values.

    Parameters
    ----------
    df : dataframe
        Clusters of generators. The index should have a column 'technology', which
        is used to map tag values.
    settings : dict
        User-defined settings loaded from a YAML file.

    Returns
    -------
    dataframe
        The original generator cluster results with new columns for each model tag.
    """
    ignored = r"_"
    technology = df["technology"].str.replace(ignored, "")
    # Create a new dataframe with the same index
    default = settings.get("default_model_tag", 0)
    for tag_col in settings.get("model_tag_names", []):
        df[tag_col] = default
        if tag_col not in settings.get("generator_columns", []) and isinstance(
            settings.get("generator_columns"), list
        ):
            settings["generator_columns"].append(tag_col)

        try:
            for tech, tag_value in settings["model_tag_values"][tag_col].items():
                tech = re.sub(ignored, "", tech)
                mask = technology.str.contains(fr"^{tech}", case=False)
                df.loc[mask, tag_col] = tag_value
        except (KeyError, AttributeError) as e:
            logger.warning(f"No model tag values found for {tag_col} ({e})")

    # Change tags with specific regional values for a technology
    flat_regional_tags = flatten(settings.get("regional_tag_values", {}) or {})

    for tag_tuple, tag_value in flat_regional_tags.items():
        region, tag_col, tech = tag_tuple
        tech = re.sub(ignored, "", tech)
        mask = technology.str.contains(fr"^{tech}", case=False)
        df.loc[(df["region"] == region) & mask, tag_col] = tag_value

    return df


def load_ipm_shapefile(settings, path=IPM_GEOJSON_PATH):
    """
    Load the shapefile of IPM regions

    Parameters
    ----------
    settings : dict
        User-defined parameters from a settings YAML file. This is where any region
        aggregations would be defined.

    Returns
    -------
    geodataframe
        Regions to use in the study with the matching geometry for each.
    """
    keep_regions, region_agg_map = regions_to_keep(settings)

    ipm_regions = gpd.read_file(IPM_GEOJSON_PATH)

    if settings.get("user_region_geodata_fn"):
        logger.info("Appending user regions to IPM Regions")
        user_regions = gpd.read_file(
            Path(settings["input_folder"]) / settings["user_region_geodata_fn"]
        )
        user_regions = user_regions.to_crs(ipm_regions.crs)
        ipm_regions = ipm_regions.append(user_regions)
    # ipm_regions = gpd.read_file(IPM_SHAPEFILE_PATH)

    model_regions_gdf = ipm_regions.loc[ipm_regions["IPM_Region"].isin(keep_regions)]
    model_regions_gdf = map_agg_region_names(
        model_regions_gdf, region_agg_map, "IPM_Region", "model_region"
    ).reset_index(drop=True)

    return model_regions_gdf


def download_860m(settings: dict) -> pd.ExcelFile:
    """Load the entire 860m file into memory as an ExcelFile object.

    Parameters
    ----------
    settings : dict
        User-defined settings loaded from a YAML file. This is where the EIA860m
        filename is defined.

    Returns
    -------
    pd.ExcelFile
        The ExcelFile object with all sheets from 860m.
    """
    try:
        fn = settings["eia_860m_fn"]
    except KeyError:
        # No key in the settings file
        logger.info("Trying to determine the most recent EIA860m file...")
        fn = find_newest_860m()

    # Only the most recent file will not have archive in the url
    url = f"https://www.eia.gov/electricity/data/eia860m/xls/{fn}"
    archive_url = f"https://www.eia.gov/electricity/data/eia860m/archive/xls/{fn}"

    local_file = DATA_PATHS["eia_860m"] / fn
    if local_file.exists():
        logger.info(f"Reading a local copy of the EIA860m file {fn}")
        eia_860m = pd.ExcelFile(local_file)
    else:
        logger.info(f"Downloading the EIA860m file {fn}")
        try:
            download_save(url, local_file)
            eia_860m = pd.ExcelFile(local_file)
        except XLRDError:
            logger.warning("A more recent version of EIA-860m is available")
            download_save(archive_url, local_file)
            eia_860m = pd.ExcelFile(local_file)
        # write the file to disk

    return eia_860m


def find_newest_860m() -> str:
    """Scrape the EIA 860m page to find the most recently posted file.

    Returns
    -------
    str
        Name of most recently posted file
    """
    site_url = "https://www.eia.gov/electricity/data/eia860m/"
    r = requests.get(site_url)
    soup = BeautifulSoup(r.content, "lxml")
    table = soup.find("table", attrs={"class": "simpletable"})
    href = table.find("a")["href"]
    fn = href.split("/")[-1]

    return fn


def clean_860m_sheet(
    eia_860m: pd.ExcelFile, sheet_name: str, settings: dict
) -> pd.DataFrame:
    """Load a sheet from the 860m ExcelFile object and clean it.

    Parameters
    ----------
    eia_860m : ExcelFile
        Entire 860m file loaded into memory
    sheet_name : str
        Name of the sheet to load as a dataframe
    settings : dict
        User-defined settings loaded from a YAML file.

    Returns
    -------
    pd.DataFrame
        One of the sheets from 860m
    """

    df = eia_860m.parse(sheet_name=sheet_name, na_values=[" "])

    # Find skiprows and skipfooters, which changes across 860m versions.
    # NEW: drop rows with all NaN because EIA added a blank row before the footer.
    sr = 0
    for idx, row in df.iterrows():
        if row.iloc[0] == "Entity ID":
            sr = idx + 1
            break
    sf = 0
    for idx in list(range(-10, 0)):
        if isinstance(df.iloc[idx, 0], str):
            sf = -idx
            break
    df = eia_860m.parse(
        sheet_name=sheet_name, skiprows=sr, skipfooter=sf, na_values=[" "]
    )
    df = df.dropna(how="all")
    df = df.rename(columns=planned_col_map)

    if sheet_name in ["Operating", "Planned"]:
        df.loc[:, "operational_status_code"] = df.loc[:, "operational_status"].map(
            op_status_map
        )

    if sheet_name == "Planned":
        df = df.loc[
            df["operational_status_code"].isin(settings["proposed_status_included"]), :
        ]

    return df


def load_860m(settings: dict) -> Dict[str, pd.DataFrame]:
    """Load the planned, canceled, and retired sheets from an EIA 860m file.

    Parameters
    ----------
    settings : dict
        User-defined settings loaded from a YAML file. This is where the EIA860m
        filename is defined.

    Returns
    -------
    Dict[str, pd.DataFrame]
        The 860m dataframes, with the keys 'planned', 'canceled', and 'retired'.
    """
    sheet_map = {
        "operating": "Operating",
        "planned": "Planned",
        "canceled": "Canceled or Postponed",
        "retired": "Retired",
    }

    fn = settings.get("eia_860m_fn")
    if not fn:
        fn = find_newest_860m()

    fn_name = Path(fn).stem

    data_dict = {}
    eia_860m_excelfile = None
    for name, sheet in sheet_map.items():
        pkl_path = DATA_PATHS["eia_860m"] / f"{fn_name}_{name}.pkl"
        if pkl_path.exists():
            data_dict[name] = pd.read_pickle(pkl_path)
        else:
            if eia_860m_excelfile is None:
                eia_860m_excelfile = download_860m(settings)
            data_dict[name] = clean_860m_sheet(eia_860m_excelfile, sheet, settings)
            data_dict[name].to_pickle(pkl_path)

    return data_dict


def label_gen_region(
    df: pd.DataFrame, settings: dict, model_regions_gdf: gpd.GeoDataFrame
) -> pd.DataFrame:
    """Label the region that generators in a dataframe belong to based on their
    geographic location. This is done via geospaital join and may not always be accurate
    based on actual utility connections.

    Parameters
    ----------
    df : pd.DataFrame
        Generators that are not assigned to a model region.
    settings : dict
        Need the parameter `capacity_col` to determine which column has capacity.
    model_regions_gdf : gpd.GeoDataFrame
        Contains the name and geometry of each region being used in the study

    Returns
    -------
    pd.DataFrame
        [description]
    """

    no_lat_lon = df.loc[
        (df["latitude"].isnull()) | (df["longitude"].isnull()), :
    ].copy()
    if not no_lat_lon.empty:
        no_lat_lon_cap = no_lat_lon[settings["capacity_col"]].sum()
        logger.warning(
            "Some generators do not have lon/lat data. Check the source "
            "file to determine if they should be included in results. "
            f"\nThe affected generators account for {no_lat_lon_cap} in balancing "
            "authorities: "
            f"\n{no_lat_lon['balancing_authority_code'].tolist()}"
        )

    df = df.dropna(subset=["latitude", "longitude"])

    # Convert the lon/lat values to geo points. Need to add an initial CRS and then
    # change it to align with the IPM regions
    print("Creating gdf")
    gdf = gpd.GeoDataFrame(
        df.copy(),
        geometry=gpd.points_from_xy(df.longitude.copy(), df.latitude.copy()),
        crs="EPSG:4326",
    )
    if gdf.crs != model_regions_gdf.crs:
        gdf = gdf.to_crs(model_regions_gdf.crs)

    gdf = gpd.sjoin(model_regions_gdf.drop(columns="IPM_Region"), gdf)

    return gdf


def import_new_generators(
    operating_860m: pd.DataFrame,
    gens_860: pd.DataFrame,
    settings: dict,
    model_regions_gdf: gpd.GeoDataFrame,
) -> pd.DataFrame:

    gens_860_id = list(zip(gens_860["plant_id_eia"], gens_860["generator_id"]))
    operating_860m_id = zip(
        operating_860m["plant_id_eia"], operating_860m["generator_id"]
    )

    new_mask = [g not in gens_860_id for g in operating_860m_id]
    new_operating = label_gen_region(
        operating_860m.loc[new_mask, :], settings, model_regions_gdf
    )
    new_operating.loc[:, "heat_rate_mmbtu_mwh"] = new_operating.loc[
        :, "technology_description"
    ].map(settings["proposed_gen_heat_rates"])

    # The default EIA heat rate for non-thermal technologies is 9.21
    new_operating.loc[
        new_operating["heat_rate_mmbtu_mwh"].isnull(), "heat_rate_mmbtu_mwh"
    ] = 9.21

    new_operating.loc[:, "minimum_load_mw"] = (
        new_operating["technology_description"].map(settings["proposed_min_load"])
        * new_operating[settings["capacity_col"]]
    )

    # Assume anything else being built at scale is wind/solar and will have a Min_power
    # of 0
    new_operating.loc[new_operating["minimum_load_mw"].isnull(), "minimum_load_mw"] = 0

    new_operating = new_operating.set_index(
        ["plant_id_eia", "prime_mover_code", "energy_source_code_1"]
    )

    # Add a retirement year based on the planned start year
    label_retirement_year(
        df=new_operating,
        settings=settings,
        age_col="Operating Year",
        add_additional_retirements=False,
    )

    if settings.get("group_technologies"):
        new_operating = group_technologies(new_operating, settings)
        print(new_operating["technology_description"].unique().tolist())

    keep_cols = [
        "model_region",
        "technology_description",
        "generator_id",
        settings["capacity_col"],
        "minimum_load_mw",
        "operational_status_code",
        "heat_rate_mmbtu_mwh",
        "retirement_year",
        "Operating Year",
        "state",
    ]

    return new_operating.loc[:, keep_cols]


def import_proposed_generators(
    planned: pd.DataFrame, settings: dict, model_regions_gdf: gpd.GeoDataFrame
) -> pd.DataFrame:
    """
    Load the most recent proposed generating units from EIA860m. Will also add
    any planned generators that are included in the settings file.

    Parameters
    ----------
    planned : pd.DataFrame
        Generators that are not assigned to a model region.
    settings : dict
        User defined parameters from a settings YAML file
    model_regions_gdf : gpd.GeoDataFrame
        Contains the name and geometry of each region being used in the study

    Returns
    -------
    pd.DataFrame
        All proposed generators.
    """

    # Some plants don't have lat/lon data. Log this now to determine if any action is
    # needed, then drop them from the dataframe.
    # no_lat_lon = planned.loc[
    #     (planned["latitude"].isnull()) | (planned["longitude"].isnull()), :
    # ].copy()
    # if not no_lat_lon.empty:
    #     no_lat_lon_cap = no_lat_lon[settings["capacity_col"]].sum()
    #     logger.warning(
    #         "Some generators do not have lon/lat data. Check the source "
    #         "file to determine if they should be included in results. "
    #         f"\nThe affected generators account for {no_lat_lon_cap} in balancing "
    #         "authorities: "
    #         f"\n{no_lat_lon['balancing_authority_code'].tolist()}"
    #     )

    # planned = planned.dropna(subset=["latitude", "longitude"])

    # # Convert the lon/lat values to geo points. Need to add an initial CRS and then
    # # change it to align with the IPM regions
    # print("Creating gdf")
    # planned_gdf = gpd.GeoDataFrame(
    #     planned.copy(),
    #     geometry=gpd.points_from_xy(planned.longitude.copy(), planned.latitude.copy()),
    #     crs="EPSG:4326",
    # )
    # if planned_gdf.crs != model_regions_gdf.crs:
    #     planned_gdf = planned_gdf.to_crs(model_regions_gdf.crs)

    # planned_gdf = gpd.sjoin(model_regions_gdf.drop(columns="IPM_Region"), planned_gdf)

    planned_gdf = label_gen_region(planned, settings, model_regions_gdf)

    # Add planned additions from the settings file
    additional_planned = settings.get("additional_planned") or []
    for record in additional_planned:
        plant_id, gen_id, model_region = record
        plant_record = planned.loc[
            (planned["plant_id_eia"] == plant_id) & (planned["generator_id"] == gen_id),
            :,
        ]
        plant_record["model_region"] = model_region

        planned_gdf = planned_gdf.append(plant_record, sort=False)

    logger.info(
        f"{len(additional_planned)} generators were added to the planned list based on settings"
    )

    planned_gdf.loc[:, "heat_rate_mmbtu_mwh"] = planned_gdf.loc[
        :, "technology_description"
    ].map(settings["proposed_gen_heat_rates"])

    # The default EIA heat rate for non-thermal technologies is 9.21
    planned_gdf.loc[
        planned_gdf["heat_rate_mmbtu_mwh"].isnull(), "heat_rate_mmbtu_mwh"
    ] = 9.21

    planned_gdf.loc[:, "minimum_load_mw"] = (
        planned_gdf["technology_description"].map(settings["proposed_min_load"])
        * planned_gdf[settings["capacity_col"]]
    )

    # Assume anything else being built at scale is wind/solar and will have a Min_Power
    # of 0
    planned_gdf.loc[planned_gdf["minimum_load_mw"].isnull(), "minimum_load_mw"] = 0

    planned_gdf = planned_gdf.set_index(
        ["plant_id_eia", "prime_mover_code", "energy_source_code_1"]
    )

    # Add a retirement year based on the planned start year
    label_retirement_year(
        df=planned_gdf,
        settings=settings,
        age_col="planned_operating_year",
        add_additional_retirements=False,
    )

    if settings.get("group_technologies"):
        planned_gdf = group_technologies(planned_gdf, settings)
        print(planned_gdf["technology_description"].unique().tolist())

    keep_cols = [
        "model_region",
        "technology_description",
        "generator_id",
        settings["capacity_col"],
        "minimum_load_mw",
        "operational_status_code",
        "heat_rate_mmbtu_mwh",
        "retirement_year",
    ]

    return planned_gdf.loc[:, keep_cols]


def gentype_region_capacity_factor(
    pudl_engine, plant_region_map, settings, years_filter=None
):
    """
    Calculate the average capacity factor for all generators of a type/region. This
    uses all years of available data unless otherwise specified. The potential
    generation is calculated for every year a plant is in operation using the capacity
    type specified in settings (nameplate, summer, or winter) and the number of hours
    in each year.

    As of this time PUDL only has generation data back to 2011.

    Parameters
    ----------
    pudl_engine : sqlalchemy.Engine
        A sqlalchemy connection for use by pandas
    plant_region_map : dataframe
        A dataframe with the region for every plant
    settings : dictionary
        The dictionary of settings with a dictionary of region aggregations

    Returns
    -------
    DataFrame
        A dataframe with the capacity factor of every selected technology
    """

    cap_col = settings["capacity_col"]

    # Include standby (SB) generators since they are in our capacity totals
    sql = """
        SELECT
            G.report_date,
            G.plant_id_eia,
            G.generator_id,
            SUM(G.capacity_mw) AS capacity_mw,
            SUM(G.summer_capacity_mw) as summer_capacity_mw,
            SUM(G.winter_capacity_mw) as winter_capacity_mw,
            G.technology_description,
            G.fuel_type_code_pudl
        FROM
            generators_eia860 G
        WHERE operational_status_code NOT IN ('RE', 'OS', 'IP', 'CN')
        GROUP BY
            G.report_date,
            G.plant_id_eia,
            G.technology_description,
            G.fuel_type_code_pudl,
            G.generator_id
        ORDER by G.plant_id_eia, G.report_date
    """

    plant_gen_tech_cap = pd.read_sql_query(
        sql, pudl_engine, parse_dates=["report_date"]
    )
    plant_gen_tech_cap = plant_gen_tech_cap.loc[
        plant_gen_tech_cap["plant_id_eia"].isin(plant_region_map["plant_id_eia"]), :
    ]

    plant_gen_tech_cap = fill_missing_tech_descriptions(plant_gen_tech_cap)
    plant_tech_cap = group_generators_at_plant(
        df=plant_gen_tech_cap,
        by=["plant_id_eia", "report_date", "technology_description"],
        agg_fn={cap_col: "sum"},
    )

    plant_tech_cap = plant_tech_cap.merge(
        plant_region_map, on="plant_id_eia", how="left"
    )

    label_small_hydro(plant_tech_cap, settings, by=["plant_id_eia", "report_date"])

    sql = """
        SELECT
            strftime('%Y', GF.report_date) AS report_date,
            GF.plant_id_eia,
            SUM(GF.net_generation_mwh) AS net_generation_mwh,
            GF.fuel_type_code_pudl
        FROM
            generation_fuel_eia923 GF
        GROUP BY
            strftime('%Y', GF.report_date),
            GF.plant_id_eia,
            GF.fuel_type_code_pudl
        ORDER by GF.plant_id_eia, strftime('%Y', GF.report_date)
    """
    generation = pd.read_sql_query(sql, pudl_engine, parse_dates={"report_date": "%Y"})

    capacity_factor = pudl.helpers.clean_merge_asof(
        generation,
        plant_tech_cap,
        left_on="report_date",
        right_on="report_date",
        by={"plant_id_eia": "eia"},
    )

    if settings.get("group_technologies"):
        capacity_factor = group_technologies(capacity_factor, settings)

    if years_filter is None:
        years_filter = {
            tech: settings["capacity_factor_default_year_filter"]
            for tech in plant_gen_tech_cap["technology_description"].unique()
        }
        if type(settings["alt_year_filters"]) is dict:
            for tech, value in settings["alt_year_filters"].items():
                years_filter[tech] = value

        data_years = plant_gen_tech_cap["report_date"].dt.year.unique()

        # Use all years where the value is None

        for tech, value in years_filter.items():
            if value is None:
                years_filter[tech] = data_years

    df_list = []
    for tech, years in years_filter.items():
        _df = capacity_factor.loc[
            (capacity_factor["technology_description"] == tech)
            & (capacity_factor["report_date"].dt.year.isin(years)),
            :,
        ]
        df_list.append(_df)
    capacity_factor = pd.concat(df_list, sort=False)

    # get a unique set of dates to generate the number of hours
    dates = capacity_factor["report_date"].drop_duplicates()
    dates_to_hours = pd.DataFrame(
        data={
            "report_date": dates,
            "hours": dates.apply(
                lambda d: (
                    pd.date_range(d, periods=2, freq="YS")[1]
                    - pd.date_range(d, periods=2, freq="YS")[0]
                )
                / pd.Timedelta(hours=1)
            ),
        }
    )

    # merge in the hours for the calculation
    capacity_factor = capacity_factor.merge(dates_to_hours, on=["report_date"])
    capacity_factor["potential_generation_mwh"] = (
        capacity_factor[cap_col] * capacity_factor["hours"]
    )

    capacity_factor_tech_region = capacity_factor.groupby(
        ["model_region", "technology_description"], as_index=False
    )[["potential_generation_mwh", "net_generation_mwh"]].sum()

    # actually calculate capacity factor wooo!
    capacity_factor_tech_region["capacity_factor"] = (
        capacity_factor_tech_region["net_generation_mwh"]
        / capacity_factor_tech_region["potential_generation_mwh"]
    )

    capacity_factor_tech_region.rename(
        columns={"model_region": "region", "technology_description": "technology"},
        inplace=True,
    )

    logger.debug(capacity_factor_tech_region)

    return capacity_factor_tech_region


def add_fuel_labels(df, fuel_prices, settings):
    """Add a Fuel column with the approproriate regional fuel for each generator type

    Parameters
    ----------
    df : DataFrame
        Generator clusters dataframe with all existing and proposed technologies
    fuel_prices : DataFrame
        Prices of fuels from EIA AEO scenarios in each census region. Columns include
        ['year', 'price', 'fuel', 'region', 'scenario', 'full_fuel_name']
    settings : dictionary
        The dictionary of settings with fuel price variables

    Returns
    -------
    DataFrame
        Same as input, but with a new column "Fuel" that is either the name of the
        corresponding fuel (coal, natural_gas, uranium, or distillate) or "None".
    """

    df["Fuel"] = "None"
    for eia_tech, fuel in (settings.get("tech_fuel_map") or {}).items():
        try:
            if eia_tech == "Natural Gas Steam Turbine":
                # No ATB natural gas steam turbine and I match it with coal for O&M
                # which would screw this up and list natural gas as a fuel for ATB
                # coal plants
                atb_tech = None
            else:
                if not isinstance(settings["eia_atb_tech_map"][eia_tech], list):
                    settings["eia_atb_tech_map"][eia_tech] = [
                        settings["eia_atb_tech_map"][eia_tech]
                    ]
                atb_tech = [
                    tech.split("_")[0]
                    for tech in settings["eia_atb_tech_map"][eia_tech]
                ]
        except KeyError:
            # No corresponding ATB technology
            atb_tech = None
        scenario = settings["aeo_fuel_scenarios"][fuel]
        model_year = settings["model_year"]

        for aeo_region, model_regions in settings["aeo_fuel_region_map"].items():
            fuel_name = ("_").join([aeo_region, scenario, fuel])
            assert (
                fuel_prices.query(
                    "year==@model_year & full_fuel_name==@fuel_name"
                ).empty
                is False
            ), f"{fuel_name} doesn't show up in {model_year}"

            df.loc[
                (df["technology"] == eia_tech) & df["region"].isin(model_regions),
                "Fuel",
            ] = fuel_name

            if atb_tech is not None:
                for tech in atb_tech:
                    df.loc[
                        (df["technology"].str.contains(tech, case=False))
                        & df["region"].isin(model_regions),
                        "Fuel",
                    ] = fuel_name

    for ccs_tech, ccs_fuel in (settings.get("ccs_fuel_map") or {}).items():
        scenario = settings["aeo_fuel_scenarios"][ccs_fuel.split("_")[0]]
        for aeo_region, model_regions in settings["aeo_fuel_region_map"].items():
            ccs_fuel_name = ("_").join([aeo_region, scenario, ccs_fuel])

            df.loc[
                (df["technology"].str.contains(ccs_tech))
                & df["region"].isin(model_regions),
                "Fuel",
            ] = ccs_fuel_name

    return df


def calculate_transmission_inv_cost(resource_df, settings, offshore_spur_costs=None):
    """Calculate the transmission investment cost for each new resource.

    Parameters
    ----------
    resource_df : DataFrame
        Each row represents a single resource within a region. Should have columns
        `region` and `<type>_miles`, where transmission <type> is one of
        'spur', 'offshore_spure', or 'tx'.
    settings : dict
        A dictionary of user-supplied settings. Must have key
        `transmission_investment_cost` with the format:
            - <type>
                - `capex_mw_mile` (float)
                - `wacc` (float)
                - `investment_years` (int)
            - ...
    offshore_spur_costs : DataFrame
        Offshore spur costs per mile in the format
        `technology` ('OffShoreWind'), `tech_detail`, `cost_case`, and `capex_mw_mile`.
        Only used if `settings.transmission_investment_cost.capex_mw_mile` is missing.

    Returns
    -------
    DataFrame
        Modified copy of the input dataframe with new columns '<type>_capex' and
        '<type>_inv_mwyr' for each column `<type>_miles`.

    Raises
    ------
    KeyError
        Settings missing transmission types present in resources.
    KeyError
        Settings missing required keys.
    KeyError
        Setting capex_mw_mile missing regions present in resources.
    TypeError
        Setting capex_mw_mile is neither a dictionary nor a numeric value.
    """
    SETTING = "transmission_investment_cost"
    KEYS = ["wacc", "investment_years", "capex_mw_mile"]
    ttypes = settings.get(SETTING, {})
    # Check coverage of transmission types in resources
    resource_ttypes = [x for x in TRANSMISSION_TYPES if f"{x}_miles" in resource_df]
    missing_ttypes = list(set(resource_ttypes) - set(ttypes))
    if missing_ttypes:
        raise KeyError(f"{SETTING} missing transmission line types {missing_ttypes}")
    # Apply calculation for each transmission type
    regions = resource_df["region"].unique()
    use_offshore_spur_costs = False
    for ttype, params in ttypes.items():
        if ttype not in resource_ttypes:
            continue
        if (
            ttype == "offshore_spur"
            and offshore_spur_costs is not None
            and not params.get("capex_mw_mile")
        ):
            use_offshore_spur_costs = True
            # Build technology: capex_mw_mile map
            params = params.copy()
            params["capex_mw_mile"] = (
                offshore_spur_costs.assign(
                    technology=offshore_spur_costs[
                        ["technology", "tech_detail", "cost_case"]
                    ]
                    .astype(str)
                    .agg("_".join, axis=1)
                )
                .set_index("technology")["capex_mw_mile"]
                .to_dict()
            )
        # Check presence of required keys
        missing_keys = list(set(KEYS) - set(params))
        if missing_keys:
            raise KeyError(f"{SETTING}.{ttype} missing required keys {missing_keys}")
        if isinstance(params["capex_mw_mile"], dict):
            if use_offshore_spur_costs:
                capex_mw_mile = resource_df["technology"].map(params["capex_mw_mile"])
            else:
                # Check coverage of regions in resources
                missing_regions = list(set(regions) - set(params["capex_mw_mile"]))
                if missing_regions:
                    raise KeyError(
                        f"{SETTING}.{ttype}.capex_mw_mile missing regions {missing_regions}"
                    )
                capex_mw_mile = resource_df["region"].map(params["capex_mw_mile"])
        elif isinstance(params["capex_mw_mile"], Number):
            capex_mw_mile = params["capex_mw_mile"]
        else:
            raise TypeError(
                f"{SETTING}.{ttype}.capex_mw_mile should be numeric or a dictionary"
                f" of <region>: <capex>, not {params['capex_mw_mile']}"
            )
        resource_df[f"{ttype}_capex"] = (
            capex_mw_mile.fillna(0) * resource_df[f"{ttype}_miles"]
        )
        resource_df[f"{ttype}_inv_mwyr"] = investment_cost_calculator(
            resource_df[f"{ttype}_capex"], params["wacc"], params["investment_years"]
        )
    return resource_df


def add_transmission_inv_cost(
    resource_df: pd.DataFrame, settings: dict
) -> pd.DataFrame:
    """Add tranmission investment costs to plant investment costs

    Parameters
    ----------
    resource_df
        Each row represents a single resource within a region. Should have columns
        `Inv_Cost_per_MWyr` and transmission costs.
            - one or more `<type>_inv_mwyr`,
                where <type> is 'spur', 'offshore_spur', or 'tx'.
            - `interconnect_annuity`
    settings
        User settings. If `transmission_investment_cost.use_total` is present and true,
        `interconnect_annuity` is used over `<type>_inv_mwys` if present, not null,
        and not zero.

    Returns
    -------
    DataFrame
        A modified copy of the input dataframe where 'Inv_Cost_per_MWyr' represents the
        combined plant and transmission investment costs. The new column
        `plant_inv_cost_mwyr` represents just the plant investment costs.
    """
    use_total = (
        settings.get("transmission_investment_cost", {}).get("use_total", False)
        and "interconnect_annuity" in resource_df
    )
    resource_df["plant_inv_cost_mwyr"] = resource_df["Inv_Cost_per_MWyr"]
    columns = [
        c for c in [f"{t}_inv_mwyr" for t in TRANSMISSION_TYPES] if c in resource_df
    ]
    cost = resource_df[columns].sum(axis=1)
    if use_total:
        total = resource_df["interconnect_annuity"]
        has_total = ~total.isna() & total != 0
        cost[has_total] = total[has_total]
    if cost.isna().any() or (cost == 0).any():
        logger.warning(
            "Transmission investment costs are missing or zero for some resources"
            " and will not be included in the total investment costs."
        )
    resource_df["Inv_Cost_per_MWyr"] += cost
    return resource_df


def save_weighted_hr(weighted_unit_hr, pudl_engine):
    pass


def add_dg_resources(
    pg_engine: sqlalchemy.engine.Engine,
    settings: dict,
    gen_df: pd.DataFrame = pd.DataFrame(),
) -> pd.DataFrame:
    """Add distributed generation resources as rows in a generators dataframe

    Parameters
    ----------
    pg_engine : sqlalchemy.engine.Engine
        Connection to database with hourly generation values. Needed if installed DG
        capacity is calculated as a fraction of load.
    settings : dict
        Settings dictionary with parameters "model_year", "input_folder", "distributed_gen_profiles_fn",
        "distributed_gen_method", "distributed_gen_values", and "avg_distribution_loss".
    gen_df : pd.DataFrame, optional
        A dataframe with other generating resources, by default pd.DataFrame()

    Returns
    -------
    pd.DataFrame
        A modified version of the input dataframe with distributed generation resources
        for each region where a generation profile has been supplied in the
        "distributed_gen_profiles_fn" file. Each dg resource is one row and includes
        values for the columns "technology", "region", "Existing_Cap_MW", and "profile".
    """
    dg_profiles = make_distributed_gen_profiles(pg_engine, settings)
    df = pd.DataFrame(
        columns=["technology", "region", "cluster", "Existing_Cap_MW", "profile"],
        index=range(len(dg_profiles.columns)),
    )

    for idx, (region, s) in enumerate(dg_profiles.iteritems()):
        cap = s.max()
        df.loc[idx, "profile"] = (s / cap).round(3).to_list()
        df.loc[idx, "Existing_Cap_MW"] = cap.round(0).astype(int)
    df["technology"] = "distributed_generation"
    df["region"] = dg_profiles.columns
    df["cluster"] = 1

    return pd.concat([gen_df, df], ignore_index=True)


class GeneratorClusters:
    """
    This class is used to determine genererating units that will likely be operating
    in a given year, clusters them according to parameters for the settings file,
    and determines the average operating characteristics of each cluster. Structuring
    this as a class isn't strictly necessary but makes it easier to access generator
    data part-way through the process.
    """

    def __init__(
        self,
        pudl_engine,
        pudl_out,
        pg_engine,
        settings,
        current_gens=True,
        sort_gens=False,
        plant_region_map_table="plant_region_map_epaipm",
        settings_agg_key="region_aggregations",
    ):
        """

        Parameters
        ----------
        pudl_engine : sqlalchemy.Engine
            A sqlalchemy connection for use by pandas
        pudl_out : pudl.PudlTabl
            A PudlTabl object for loading pre-calculated PUDL analysis data
        settings : dictionary
            The dictionary of settings with a dictionary of region aggregations
        """
        self.pudl_engine = pudl_engine
        self.pudl_out = pudl_out
        self.pg_engine = pg_engine
        self.settings = settings
        self.current_gens = current_gens
        self.sort_gens = sort_gens
        self.model_regions_gdf = load_ipm_shapefile(self.settings)
        self.weighted_unit_hr = None

        if self.current_gens:
            self.data_years = self.settings["data_years"]

            self.gens_860 = load_generator_860_data(self.pudl_engine, self.data_years)
            self.gens_entity = pd.read_sql_table(
                "generators_entity_eia", self.pudl_engine
            )

            bga = self.pudl_out.bga_eia860()
            self.bga = bga.loc[
                bga.report_date.dt.year.isin(self.data_years), :
            ].drop_duplicates(["plant_id_eia", "generator_id"])

            logger.info("Loading map of plants to IPM regions")
            self.plant_region_map = load_plant_region_map(
                self.gens_860,
                self.pudl_engine,
                self.pg_engine,
                self.settings,
                self.model_regions_gdf,
                table=plant_region_map_table,
            )

            self.gen_923 = load_923_gen_fuel_data(
                self.pudl_engine,
                self.pudl_out,
                model_region_map=self.plant_region_map,
                data_years=self.data_years,
            )

            self.eia_860m = load_860m(self.settings)
            self.operating_860m = self.eia_860m["operating"]
            self.planned_860m = self.eia_860m["planned"]
            self.canceled_860m = self.eia_860m["canceled"]
            self.retired_860m = self.eia_860m["retired"]

            # self.ownership = load_ownership_eia860(self.pudl_engine, self.data_years)
            self.plants_860 = load_plants_860(self.pudl_engine, self.data_years)
            # self.utilities_eia = load_utilities_eia(self.pudl_engine)
        else:
            self.existing_resources = pd.DataFrame()
        self.fuel_prices = fetch_fuel_prices(self.settings)
        self.atb_hr = fetch_atb_heat_rates(self.pg_engine, self.settings)
        self.coal_fgd = pd.read_csv(DATA_PATHS["coal_fgd"])

    def fill_na_heat_rates(self, s):
        """Fill null heat rate values with the median of the series. Not many null
        values are expected.

        Parameters
        ----------
        df : DataFrame
            Must contain the column 'heat_rate_mmbtu_mwh'

        Returns
        -------
        Dataframe
            Same as input but with any null values replaced by the median.
        """
        if s.isnull().any():
            median_hr = s.median()
            return s.fillna(median_hr)
        else:
            return s
        # median_hr = df["heat_rate_mmbtu_mwh"].median()
        # df["heat_rate_mmbtu_mwh"].fillna(median_hr, inplace=True)

        # return df

    def create_demand_response_gen_rows(self):
        """Create rows for demand response/management resources to include in the
        generators file.

        Returns
        -------
        DataFrame
            One row for each region/DSM resource with values in all columns filled.
        """
        year = self.settings["model_year"]
        df_list = []
        self.demand_response_profiles = {}

        if not self.settings.get("demand_response_resources"):
            logger.warning(
                "A demand response file is included in extra inputs but the parameter "
                "`demand_response_resources` is not in the settings file. No demand "
                "response resources will be included with the generators."
            )
            return pd.DataFrame()

        for resource, parameters in self.settings["demand_response_resources"][
            year
        ].items():

            _df = pd.DataFrame(
                index=self.settings["model_regions"],
                columns=list(self.settings["generator_columns"]) + ["profile"],
            )
            _df = _df.drop(columns="Resource")
            _df["technology"] = resource
            _df["region"] = self.settings["model_regions"]

            dr_path = (
                Path.cwd()
                / self.settings["input_folder"]
                / self.settings["demand_response_fn"]
            )
            dr_profile = make_demand_response_profiles(dr_path, resource, self.settings)
            self.demand_response_profiles[resource] = dr_profile
            # Add hourly profile to demand response rows
            dr_cf = dr_profile / dr_profile.max()
            dr_regions = dr_cf.columns
            _df = _df.loc[dr_regions, :]
            _df["profile"] = list(dr_cf.values.T)

            dr_capacity = demand_response_resource_capacity(
                dr_profile, resource, self.settings
            )

            # This is to solve a bug with only one region. Need to come back and solve
            # in a better fashion.
            if len(dr_capacity) > 1:
                dr_capacity_scenario = dr_capacity.squeeze()
            else:
                dr_capacity_scenario = dr_capacity
            _df["Existing_Cap_MW"] = _df["region"].map(dr_capacity_scenario)

            if not parameters.get("parameter_values"):
                logger.warning(
                    "No model parameter values are provided in the settings file for "
                    f"the demand response resource '{resource}'. If another DR resource"
                    " has values under "
                    "`demand_response_resource.<year>.<DR_type>.parameter_values`, "
                    f"those columns will have a value of 0 for '{resource}'."
                )
            for col, value in parameters.get("parameter_values", {}).items():
                _df[col] = value

            df_list.append(_df)

        dr_rows = pd.concat(df_list)
        dr_rows["New_Build"] = -1
        dr_rows["Fuel"] = "None"
        dr_rows["cluster"] = 1
        dr_rows = dr_rows.fillna(0)

        return dr_rows

    def create_region_technology_clusters(self, return_retirement_capacity=False):
        """
        Calculation of average unit characteristics within a technology cluster
        (capacity, minimum load, heat rate) and the number of units in the cluster.

        Parameters
        ----------
        plant_region_map_table : str, optional
            Name of the table with region names for each plant, by default
            "plant_region_map_epaipm"
        settings_agg_key : str, optional
            Name of the settings dictionary key with regional aggregations, by default
            "region_aggregations"
        return_retirement_capacity : bool, optional
            If retired generators should be retured as a second dataframe, by default
            False

        Returns
        -------
        dataframe

        """
        self.gens_860_model = (
            self.gens_860.pipe(
                supplement_generator_860_data,
                self.gens_entity,
                self.bga,
                self.plant_region_map,
                self.settings,
            )
            .pipe(remove_canceled_860m, self.canceled_860m)
            .pipe(remove_retired_860m, self.retired_860m)
            .pipe(label_retirement_year, self.settings, add_additional_retirements=True)
            .pipe(label_small_hydro, self.settings, by=["plant_id_eia"])
            .pipe(group_technologies, self.settings)
        )
        self.gens_860_model = self.gens_860_model.pipe(
            modify_cc_prime_mover_code, self.gens_860_model
        )
        self.gens_860_model.drop_duplicates(inplace=True)

        self.annual_gen_hr_923 = (
            self.gen_923.pipe(modify_cc_prime_mover_code, self.gens_860_model)
            .pipe(group_gen_by_year_fuel_primemover)
            .pipe(add_923_heat_rate)
        )

        # Add heat rates to the data we already have from 860
        logger.info("Loading heat rate data for units and generator/fuel combinations")
        self.prime_mover_hr_map = plant_pm_heat_rates(self.annual_gen_hr_923)
        if self.weighted_unit_hr is None:
            self.weighted_unit_hr = unit_generator_heat_rates(
                self.pudl_out, self.data_years
            )
        else:
            logger.info("Using unit heat rates from previous round.")
        self.weighted_unit_hr["unit_id_pudl"] = self.weighted_unit_hr[
            "unit_id_pudl"
        ].astype("object")

        # Merge the PUDL calculated heat rate data and set the index for easy
        # mapping using plant/prime mover heat rates from 923
        hr_cols = ["plant_id_eia", "unit_id_pudl", "heat_rate_mmbtu_mwh"]
        idx = ["plant_id_eia", "prime_mover_code", "energy_source_code_1"]
        self.units_model = self.gens_860_model.merge(
            self.weighted_unit_hr[hr_cols],
            on=["plant_id_eia", "unit_id_pudl"],
            how="left",
        ).set_index(idx)

        logger.info(
            f"Units model technologies are "
            f"{self.units_model.technology_description.unique().tolist()}"
        )
        # print(units_model.head())

        logger.info(
            "Assigning technology/fuel heat rates where unit heat rates are not "
            "available"
        )
        self.units_model.loc[
            self.units_model.heat_rate_mmbtu_mwh.isnull(), "heat_rate_mmbtu_mwh"
        ] = self.units_model.loc[
            self.units_model.heat_rate_mmbtu_mwh.isnull()
        ].index.map(
            self.prime_mover_hr_map
        )

        self.units_model.loc[
            self.units_model.heat_rate_mmbtu_mwh > 35, "heat_rate_mmbtu_mwh"
        ] = self.units_model.loc[self.units_model.heat_rate_mmbtu_mwh > 35].index.map(
            self.prime_mover_hr_map
        )

        # Set heat rates < 5 or > 35 mmbtu/MWh to nan. Don't change heat rates of 0,
        # which is when there is positive generation and no fuel use (pumped storage)
        self.units_model.loc[
            (
                (self.units_model.heat_rate_mmbtu_mwh < 5)
                & (self.units_model.heat_rate_mmbtu_mwh != 0)
            )
            | (self.units_model.heat_rate_mmbtu_mwh > 35),
            "heat_rate_mmbtu_mwh",
        ] = np.nan

        # Fill any null heat rate values for each tech
        for tech in self.units_model["technology_description"]:
            self.units_model.loc[
                self.units_model.technology_description == tech, "heat_rate_mmbtu_mwh"
            ] = self.fill_na_heat_rates(
                self.units_model.loc[
                    self.units_model.technology_description == tech,
                    "heat_rate_mmbtu_mwh",
                ]
            )
        # assert (
        #     self.units_model["heat_rate_mmbtu_mwh"].isnull().any() is False
        # ), "There are still some null heat rate values"
        # from IPython import embed

        # embed()
        logger.info(
            f"Units model technologies are "
            f"{self.units_model.technology_description.unique().tolist()}"
        )
        logger.info(
            f"Before adding proposed generators, {len(self.units_model)} units with "
            f"{self.units_model[self.settings['capacity_col']].sum()} MW capacity"
        )
        self.proposed_gens = import_proposed_generators(
            planned=self.planned_860m,
            settings=self.settings,
            model_regions_gdf=self.model_regions_gdf,
        )
        self.new_860m_gens = import_new_generators(
            operating_860m=self.operating_860m,
            gens_860=self.gens_860_model,
            settings=self.settings,
            model_regions_gdf=self.model_regions_gdf,
        )
        # embed()
        logger.info(
            f"Proposed gen technologies are "
            f"{self.proposed_gens.technology_description.unique().tolist()}"
        )
        logger.info(
            f"{self.proposed_gens[self.settings['capacity_col']].sum()} MW proposed"
        )
        self.units_model = pd.concat(
            [self.proposed_gens, self.units_model, self.new_860m_gens], sort=False
        )

        # Create a pudl unit id based on plant and generator id where one doesn't exist.
        # This is used later to match the cluster numbers to plants
        self.units_model.reset_index(inplace=True)
        self.units_model.loc[self.units_model.unit_id_pudl.isnull(), "unit_id_pudl"] = (
            self.units_model.loc[
                self.units_model.unit_id_pudl.isnull(), "plant_id_eia"
            ].astype(str)
            + "_"
            + self.units_model.loc[
                self.units_model.unit_id_pudl.isnull(), "generator_id"
            ].astype(str)
        ).values
        self.units_model.set_index(idx, inplace=True)

        logger.info("Calculating plant O&M costs")
        techs = self.settings["num_clusters"].keys()
        self.units_model = (
            self.units_model.rename(columns={"technology_description": "technology"})
            .query("technology.isin(@techs).values")
            .pipe(
                atb_fixed_var_om_existing,
                self.atb_hr,
                self.settings,
                self.pg_engine,
                self.coal_fgd,
            )
        )

        # logger.info(
        #     f"After adding proposed, units model technologies are "
        #     f"{self.units_model.technology_description.unique().tolist()}"
        # )
        logger.info(
            f"After adding proposed generators, {len(self.units_model)} units with "
            f"{self.units_model[self.settings['capacity_col']].sum()} MW capacity"
        )

        techs = list(self.settings["num_clusters"])

        num_clusters = {}
        for region in self.settings["model_regions"]:
            num_clusters[region] = self.settings["num_clusters"].copy()

        if self.settings.get("alt_num_clusters"):
            for region in self.settings["alt_num_clusters"]:
                for tech, cluster_size in self.settings["alt_num_clusters"][
                    region
                ].items():
                    num_clusters[region][tech] = cluster_size

        region_tech_grouped = self.units_model.loc[
            (self.units_model.technology.isin(techs))
            & (self.units_model.retirement_year > self.settings["model_year"]),
            :,
        ].groupby(["model_region", "technology"])

        self.retired = self.units_model.loc[
            self.units_model.retirement_year <= self.settings["model_year"], :
        ]

        # gens_860 lost the ownership code... refactor this!
        # self.all_gens_860 = load_generator_860_data(self.pudl_engine, self.data_years)
        # Getting weighted ownership for each unit, which will be used below.
        # self.weighted_ownership = weighted_ownership_by_unit(
        #     self.units_model, self.all_gens_860, self.ownership, self.settings
        # )

        # For each group, cluster and calculate the average size/min load/heat rate
        # logger.info("Creating technology clusters by region")
        logger.info("Creating technology clusters by region")
        unit_list = []
        self.cluster_list = []
        alt_cluster_method = self.settings.get("alt_cluster_method") or {}

        for _, df in region_tech_grouped:
            region, tech = _
            grouped = group_units(df, self.settings)

            # This is bad. Should be setting up a dictionary of objects that picks the
            # correct clustering method. Can't keep doing if statements as the number of
            # methods grows. CHANGE LATER.
            if not alt_cluster_method:
                if num_clusters[region][tech] > 0:
                    cluster_cols = [
                        "Fixed_OM_Cost_per_MWyr",
                        # "Var_OM_Cost_per_MWh",
                        # "minimum_load_mw",
                        "heat_rate_mmbtu_mwh",
                    ]
                    if len(grouped) < num_clusters[region][tech]:
                        s = f"""
    *****************************
    The technology {tech} in region {region} has only {len(grouped)} operating units,
    which is less than the {num_clusters[region][tech]} clusters you specified.
    The number of clusters has been set equal to the number of units.
    *****************************
                            """
                        logger.info(s)
                        num_clusters[region][tech] = len(grouped)
                    clusters = cluster.KMeans(
                        n_clusters=num_clusters[region][tech], random_state=6
                    ).fit(
                        preprocessing.StandardScaler().fit_transform(
                            grouped[cluster_cols]
                        )
                    )

                    grouped["cluster"] = (
                        clusters.labels_ + 1
                    )  # Change to 1-index for julia

            else:
                if (
                    region in alt_cluster_method
                    and tech in alt_cluster_method[region]["technology_description"]
                ):

                    grouped = cluster_by_owner(
                        df,
                        self.weighted_ownership,
                        # self.ownership,
                        self.plants_860,
                        region,
                        tech,
                        self.settings,
                    )

                elif num_clusters[region][tech] > 0:
                    clusters = cluster.KMeans(
                        n_clusters=num_clusters[region][tech], random_state=6
                    ).fit(preprocessing.StandardScaler().fit_transform(grouped))

                    grouped["cluster"] = (
                        clusters.labels_ + 1
                    )  # Change to 1-index for julia

            # Saving individual unit data for later analysis (if needed)
            unit_list.append(grouped)

            # Don't add technologies with specified 0 clusters
            if num_clusters[region][tech] != 0:
                _df = calc_unit_cluster_values(grouped, self.settings, tech)
                _df["region"] = region
                _df["plant_id_eia"] = (
                    grouped.reset_index().groupby("cluster")["plant_id_eia"].apply(list)
                )
                _df["unit_id_pudl"] = (
                    grouped.reset_index().groupby("cluster")["unit_id_pudl"].apply(list)
                )

                self.cluster_list.append(_df)

        # Save some data about individual units for easy access
        self.all_units = pd.concat(unit_list, sort=False)
        self.all_units = pd.merge(
            self.units_model.reset_index(),
            self.all_units,
            on=["plant_id_eia", "unit_id_pudl"],
            how="left",
        ).merge(
            self.plants_860[["plant_id_eia", "utility_id_eia"]],
            on=["plant_id_eia"],
            how="left",
        )

        logger.info("Finalizing generation clusters")
        self.results = pd.concat(self.cluster_list)
        logger.info(
            f"Results technologies are {self.results.technology.unique().tolist()}"
        )

        # if self.settings.get("region_wind_pv_cap_fn"):
        #     from powergenome.external_data import overwrite_wind_pv_capacity

        #     logger.info("Setting existing wind/pv using external file")
        #     self.results = overwrite_wind_pv_capacity(self.results, self.settings)

        self.results = self.results.reset_index().set_index(
            ["region", "technology", "cluster"]
        )
        self.results.rename(
            columns={
                self.settings["capacity_col"]: "Cap_size",
                "heat_rate_mmbtu_mwh": "Heat_Rate_MMBTU_per_MWh",
            },
            inplace=True,
        )

        # Calculate average capacity factors
        if type(self.settings["capacity_factor_techs"]) is list:
            self.capacity_factors = gentype_region_capacity_factor(
                self.pudl_engine, self.plant_region_map, self.settings
            )

            self.results = pd.merge(
                self.results.reset_index(),
                self.capacity_factors[["region", "technology", "capacity_factor"]],
                on=["region", "technology"],
                how="left",
            )

            if self.settings.get("derate_capacity"):
                derate_techs = self.settings["derate_techs"]
                self.results.loc[:, "unmodified_cap_size"] = self.results.loc[
                    :, "Cap_size"
                ].copy()
                self.results.loc[
                    self.results["technology"].isin(derate_techs), "Cap_size"
                ] = (
                    self.results.loc[
                        self.results["technology"].isin(derate_techs),
                        "unmodified_cap_size",
                    ]
                    * self.results.loc[
                        self.results["technology"].isin(derate_techs), "capacity_factor"
                    ]
                )

        # Round Cap_size to prevent GenX error.
        self.results = self.results.round(3)
        self.results["Cap_size"] = self.results["Cap_size"]
        self.results["Existing_Cap_MW"] = self.results.Cap_size * self.results.num_units
        self.results["unmodified_existing_cap_mw"] = (
            self.results["unmodified_cap_size"] * self.results["num_units"]
        )

        if self.settings.get("region_wind_pv_cap_fn"):
            from powergenome.external_data import overwrite_wind_pv_capacity

            logger.info("Setting existing wind/pv using external file")
            self.results = overwrite_wind_pv_capacity(self.results, self.settings)

        if self.settings.get("dg_as_resource"):
            logger.info(
                "\n **************** \nDistributed generation is being added as generating"
                " resources. The capacity of DG in each region is increased by "
                f"{self.settings.get('avg_distribution_loss', 0):%} to account for no "
                "distribution losses.\n"
            )
            self.results = add_dg_resources(
                self.pg_engine, self.settings, self.results.reset_index()
            )
        else:
            self.results["profile"] = None

        # Add fixed/variable O&M based on NREL atb
        self.results = (
            self.results.reset_index()
            # .pipe(
            #     atb_fixed_var_om_existing, self.atb_costs, self.atb_hr, self.settings
            # )
            # .pipe(atb_new_generators, self.atb_costs, self.atb_hr, self.settings)
            .pipe(startup_fuel, self.settings)
            .pipe(add_fuel_labels, self.fuel_prices, self.settings)
            .pipe(startup_nonfuel_costs, self.settings)
            .pipe(add_genx_model_tags, self.settings)
        )

        if self.sort_gens:
            logger.info("Sorting new resources alphabetically.")
            self.results = self.results.sort_values(["region", "technology"])

        # self.results = self.results.rename(columns={"technology": "Resource"})
        self.results["Resource"] = snake_case_col(self.results["technology"])

        # Add variable resource profiles
        self.results = self.results.reset_index(drop=True)
        for i, row in enumerate(self.results.itertuples()):
            params = map_eia_technology(row.technology)
            if not params:
                # EIA technology not supported
                continue
            params.update({"existing": True})
            groups = CLUSTER_BUILDER.find_groups(**params)
            if not groups:
                # No matching resource groups
                continue
            if len(groups) > 1:
                # Multiple matching resource groups
                raise ValueError(
                    f"Multiple existing resource groups match EIA technology"
                    + row.technology
                )
            group = groups[0]
            if group.profiles is None:
                # Resource group has no profiles
                continue
            if row.region in self.settings.get("region_aggregations", {}):
                ipm_regions = self.settings.get("region_aggregations", {})[row.region]
            else:
                ipm_regions = [row.region]
            metadata = group.metadata.read()
            if not metadata["ipm_region"].isin(ipm_regions).any():
                # Resource group has no resources in selected IPM regions
                continue
            clusters = group.get_clusters(
                ipm_regions=ipm_regions,
                max_clusters=1,
                utc_offset=self.settings.get("utc_offset", 0),
            )
            self.results["profile"][i] = clusters["profile"][0]

        return self.results

    def create_new_generators(self):
        self.offshore_spur_costs = fetch_atb_offshore_spur_costs(
            self.pg_engine, self.settings
        )
        self.atb_costs = fetch_atb_costs(
            self.pg_engine, self.settings, self.offshore_spur_costs
        )

        self.new_generators = atb_new_generators(
            self.atb_costs, self.atb_hr, self.settings
        )

        self.new_generators = (
            self.new_generators.pipe(startup_fuel, self.settings)
            .pipe(add_fuel_labels, self.fuel_prices, self.settings)
            .pipe(startup_nonfuel_costs, self.settings)
            .pipe(add_genx_model_tags, self.settings)
        )

        if self.sort_gens:
            logger.info("Sorting new resources alphabetically.")
            self.new_generators = self.new_generators.sort_values(
                ["region", "technology"]
            )

        if self.settings.get("capacity_limit_spur_fn"):
            self.new_generators = self.new_generators.pipe(
                add_resource_max_cap_spur, self.settings
            )
        else:
            logger.warning("No settings parameter for max capacity/spur file")
        self.new_generators = self.new_generators.pipe(
            calculate_transmission_inv_cost, self.settings, self.offshore_spur_costs
        ).pipe(add_transmission_inv_cost, self.settings)

        if self.settings.get("demand_response_fn"):
<<<<<<< HEAD
            dr_rows = self.create_demand_response_gen_rows().pipe(add_genx_model_tags, self.settings)
=======
            dr_rows = self.create_demand_response_gen_rows().pipe(
                add_genx_model_tags, self.settings
            )
>>>>>>> e7fbd855
            self.new_generators = pd.concat([self.new_generators, dr_rows], sort=False)

        self.new_generators["Resource"] = snake_case_col(
            self.new_generators["technology"]
        )

        return self.new_generators

    def create_all_generators(self):

        if self.current_gens:
            self.existing_resources = self.create_region_technology_clusters()

        self.new_resources = self.create_new_generators()

        self.all_resources = pd.concat(
            [self.existing_resources, self.new_resources], ignore_index=True, sort=False
        )

        self.all_resources = self.all_resources.round(3)
        self.all_resources["Cap_size"] = self.all_resources["Cap_size"]
        self.all_resources["Heat_Rate_MMBTU_per_MWh"] = self.all_resources[
            "Heat_Rate_MMBTU_per_MWh"
        ]

        self.all_resources = self.all_resources.reset_index(drop=True)
        self.all_resources["variable_CF"] = 0.0
        for i, p in enumerate(self.all_resources["profile"]):
            if isinstance(p, (collections.Sequence, np.ndarray)):
                self.all_resources.loc[i, "variable_CF"] = np.mean(p)

        # Set Min_Power of wind/solar to 0
        self.all_resources.loc[self.all_resources["VRE"] == 1, "Min_Power"] = 0

        self.all_resources["R_ID"] = np.arange(len(self.all_resources)) + 1

        if self.current_gens:
            logger.info(
                f"Capacity of {self.all_resources['Existing_Cap_MW'].sum()} MW in final clusters"
            )

        return self.all_resources<|MERGE_RESOLUTION|>--- conflicted
+++ resolved
@@ -2852,13 +2852,9 @@
         ).pipe(add_transmission_inv_cost, self.settings)
 
         if self.settings.get("demand_response_fn"):
-<<<<<<< HEAD
-            dr_rows = self.create_demand_response_gen_rows().pipe(add_genx_model_tags, self.settings)
-=======
             dr_rows = self.create_demand_response_gen_rows().pipe(
                 add_genx_model_tags, self.settings
             )
->>>>>>> e7fbd855
             self.new_generators = pd.concat([self.new_generators, dr_rows], sort=False)
 
         self.new_generators["Resource"] = snake_case_col(
