# Read in and add external inputs (user-supplied files) to PowerGenome outputs

import logging
import numpy as np
import pandas as pd
from pathlib import Path

from powergenome.util import snake_case_col

logger = logging.getLogger(__name__)


def make_demand_response_profiles(path, resource_name, settings):
    """Read files with DR profiles across years and scenarios. Return the hourly
    load profiles for a single resource in the model year.

    Parameters
    ----------
    path : path-like
        Where to load the file from
    resource_name : str
        Name of of the demand response resource
    settings : dict
        User-defined parameters from a settings file

    Returns
    -------
    DataFrame
        8760 hourly profiles of DR load for each region where the resource is available.
        Column names are the regions plus 'scenario'.
    """
    year = settings["model_year"]
    scenario = settings["demand_response"]

    df = pd.read_csv(path, header=[0, 1, 2, 3])

    # Use the MultiIndex columns to just get columns with the correct resource listed
    # in the top row of the csv. The resource name is dropped from the columns.
    resource_df = df.loc[:, resource_name]

    assert year in set(
        resource_df.columns.get_level_values(0).astype(int)
    ), f"The model year is not in the years of data for DR resource {resource_name}"

    resource_df = resource_df.loc[:, str(year)]

    assert scenario in set(
        resource_df.columns.get_level_values(0)
    ), f"The scenario {scenario} is not included for DR resource {resource_name}"

    resource_df = resource_df.loc[:, scenario]
    resource_df = resource_df.reset_index(drop=True)

    return resource_df


def demand_response_resource_capacity(df, resource_name, settings):
    """Calculate the maximum capacity value to assign a demand response/DSM resource

    Parameters
    ----------
    df : DataFrame
        Hourly demand profile in each region of a single DR resource
    resource_name : str
        Name of the resource, which should match the settings file
    settings : dict
        User-defined parameters from a settings file

    Returns
    -------
    DataFrame
        Index of scenarios and columns of regions, values represent shiftable capacity.
    """

    year = settings["model_year"]
    fraction_shiftable = settings["demand_response_resources"][year][resource_name][
        "fraction_shiftable"
    ]

    # peak_load = df.groupby(["scenario"]).max()
    peak_load = df.max()
    shiftable_capacity = peak_load * fraction_shiftable

    return shiftable_capacity


def add_resource_max_cap_spur(new_resource_df, settings, capacity_col="Max_Cap_MW"):
    """Load user supplied maximum capacity and spur line data for new resources. Add
    those values to the resources dataframe.

    Parameters
    ----------
    new_resource_df : DataFrame
        New resources that can be built. Each row should be a single resource, with
        columns 'region' and 'technology'. The number of copies for a region/resource
        (e.g. more than one UtilityPV resource in a region) should match what is
        given in the user-supplied file.
    settings : dict
        User-defined parameters from a settings file. Should have keys of `input_folder`
        (a Path object of where to find user-supplied data) and
        `capacity_limit_spur_fn` (the file to load).
    capacity_col : str, optional
        The column that indicates maximum capacity constraints, by default "Max_Cap_MW"

    Returns
    -------
    DataFrame
        A modified version of new_resource_df with spur_miles and the maximum
        capacity for a resource. Copies of a resource within a region should have a
        cluster name to uniquely identify them.
    """

    path = Path(settings["input_folder"]) / settings["capacity_limit_spur_fn"]
    df = pd.read_csv(path)
    # Prepare file
    required_cols = [
        "region",
        "technology",
        "cluster",
<<<<<<< HEAD
        "spur_miles",
=======
        # "spur_line_miles",
>>>>>>> 177a0a4a
        "max_capacity",
        # "interconnect_annuity",
    ]
    for col in required_cols:
        assert (
            col in df.columns
        ), f"The capacity limit/spur line distance file must have column {col}"
    df["cluster"] = df["cluster"].fillna(1)
    # Prepare resources
    defaults = {"cluster": 1, "spur_miles": 0, capacity_col: -1}
    for key, value in defaults.items():
        new_resource_df[key] = (
            new_resource_df[key].fillna(value) if key in new_resource_df else value
        )
    # Update resources
    grouped_df = df.groupby(["region", "technology"])
<<<<<<< HEAD
=======

    new_resource_df[capacity_col] = -1
    new_resource_df["spur_miles"] = 0
>>>>>>> 177a0a4a
    for (region, tech), _df in grouped_df:
        mask = (new_resource_df["region"] == region) & (
            new_resource_df["technology"].str.lower().str.contains(tech.lower())
        )
<<<<<<< HEAD
=======

        # assert len(new_resource_df.loc[mask, :]) == len(_df), (
        #     f"There is a mismatch between the number of {tech} resources in {region}, "
        #     f"({len(new_resource_df.loc[mask, :])}) and the number of spur line "
        #     f"distances provided in {settings['capacity_limit_spur_line_fn']}, "
        #     f"({len(_df)})"
        # )
        if len(new_resource_df.loc[mask, :]) != len(_df):
            print(region, tech, new_resource_df.technology.unique())
            print(new_resource_df.loc[mask, :])
            print(_df)

        new_resource_df.loc[mask, capacity_col] = _df["max_capacity"].values
        for col in [
            "spur_miles",
            "offshore_spur_miles",
            "tx_miles",
            "interconnect_annuity",
        ]:
            if col in _df.columns:
                new_resource_df.loc[mask, col] = _df[col].values
        new_resource_df.loc[mask, "cluster"] = _df["cluster"].values

>>>>>>> 177a0a4a
        if mask.sum() > 1:
            raise ValueError(
                f"Resource {tech} in region {region} from file "
                f"{settings['capacity_limit_spur_fn']} matches multiple resources"
            )
<<<<<<< HEAD
        for key, value in defaults.items():
            _key = "max_capacity" if key == capacity_col else key
            new_resource_df.loc[mask & (new_resource_df[key] == value), key] = _df[
                _key
            ].values
=======

    if "interconnect_annuity" in new_resource_df.columns:
        from powergenome.price_adjustment import inflation_price_adjustment

        logger.info(
            f"Inflating external interconnect annuity costs from 2017 to "
            f"{settings['target_usd_year']}"
        )
        new_resource_df["interconnect_annuity"] = inflation_price_adjustment(
            new_resource_df["interconnect_annuity"].fillna(0),
            2017,
            settings["target_usd_year"],
        )

>>>>>>> 177a0a4a
    return new_resource_df


def make_generator_variability(resource_df, settings):
    """Make a generator variability dataframe with normalized (0-1) hourly profiles
    for each resource in resource_df.
    
    Any resources that are not supplied in the file or have a profile in column
    `variability` are assumed to have constant hourly profiles with a value of 1.
    February 29 is removed from any profiles of length 8784 (leap year).

    Matching between the file and resources in `resource_df` are done by:
        - region (exact, case-sensitive)
        - Resource (exact after conversion to snake case)

    Parameters
    ----------
    resource_df : DataFrame
        All resources (new and existing), with a single row for each resource.
        Must have columns `region`, `Resource`, `cluster`, and
        (optional) `variability` which takes precedence over the file.
    settings : dict
        User-defined parameters from a settings file. Should have keys of `input_folder`
        (a Path object of where to find user-supplied data) and
        `resource_variability_fn` (the file to load).

    Returns
    -------
    DataFrame
        A new DataFrame with one column for each row of `resource_df` and 8760 rows
        of generation profiles.

    Raises
    ------
    MergeError
        More than one match from the user supplied data was found for a resource in
        `resource_df`.
    """

    # Load resource variability (8760 values) and make it into a df with columns
    # 'region', 'Resource', 'cluster', and then the hourly values.
    path = Path(settings["input_folder"]) / settings["resource_variability_fn"]
    df = pd.read_csv(path, index_col=0)
    df = pd.DataFrame(
        {
            "region": df.columns.str.replace(r"\.[0-9]+$", ""),
            "Resource": snake_case_col(df.iloc[0]).values,
            "cluster": df.iloc[1].fillna(1).values,
            "variability": list(df.iloc[2:].values.astype(float).T),
        }
    )

    merge = pd.merge(
        resource_df.fillna({"cluster": 1}),
        df,
        how="left",
        on=["region", "Resource", "cluster"],
        suffixes=["__x", "__y"],
        validate="many_to_one",
    ).sort_values("R_ID")
    if "variability__x" in merge:
        # Fill missing with variability from file
        # TODO: Ensure missing always NaN, not also 0, ...
        missing = ~merge["variability__x"].apply(isinstance, args=[np.ndarray])
        merge.loc[missing, "variability__x"] = merge.loc[missing, "variability__y"]
        merge = merge.rename(columns={"variability__x": "variability"}).drop(
            columns=["variability__y"]
        )
    # Fill missing with default (1)
    merge["variability"] = merge["variability"].map(
        lambda x: x if isinstance(x, np.ndarray) else np.ones(8760, dtype=float)
    )
    # Remove February 29 from leap year
    merge["variability"] = merge["variability"].map(
        lambda x: np.delete(x, slice(1416, 1440)) if len(x) == 8784 else x
    )
    return pd.DataFrame(
        np.column_stack(merge["variability"]),
        columns=merge[["R_ID", "Resource"]].astype(str).agg("_".join, axis=1),
        index=range(1, 8761),
    )


def load_policy_scenarios(settings):
    """Load the policy scenarios and copy cases where indicated. The policy file should
    start with columns `case_id` and `year`, and can contain an optional `copy_case_id`.
    Other columns should match the desired output format. The value `None` is included
    in na_values.

    Parameters
    ----------
    settings : dict
        User-defined parameters from a settings file. Should have keys of `input_folder`
        (a Path object of where to find user-supplied data) and
        `emission_policies_fn` (the file to load).

    Returns
    -------
    DataFrame
        Emission policies for each case_id/year.
    """

    path = Path(settings["input_folder"]) / settings["emission_policies_fn"]
    policies = pd.read_csv(path, na_values=["None", "none"])

    # Update the policies. The column `copy_case_id` can be used to copy values from
    # another policy to reduce human copy/paste errors.
    if "copy_case_id" in policies.columns:
        policies = copy_case_values(policies, match_cols=["case_id", "year", "region"])

    policies = policies.drop(columns="copy_case_id")
    policies = policies.set_index(["case_id", "year"])

    return policies


def copy_case_values(df, match_cols):
    """Copy values for one case to others in an external data file. Must have column
    "copy_case_id"

    Parameters
    ----------
    df : DataFrame
        Policies, settings, or some other type of data for each case/year.
    match_cols : list
        The columns used to match cases. Must include "case_id", can also include things
        like "year" and "region".

    Returns
    -------
    DataFrame
        Modified copy of the original with values copied to rows with valid
        "copy_case_id" values.
    """
    match_cols_len = len(match_cols)
    settings_cols = [
        col for col in df.columns if col not in match_cols + ["copy_case_id"]
    ]
    for row in df.itertuples(index=False):
        if not pd.isna(row.copy_case_id):
            # Create a dictionary with keys of each col from match_cols and values
            # from the row. Then replace case_id key with copy_case_id value. This way
            # we get the new case id but same region, year, etc.
            filter_dict = {
                col: value
                for col, value in zip(df.columns[:match_cols_len], row[:match_cols_len])
            }
            filter_dict["case_id"] = row.copy_case_id  # Set to the case we want to copy

            # Use the filter dictionary to filter the original df and assign the values
            # from that row to the row in question.
            # https://stackoverflow.com/a/34162576
            new_values = df.loc[
                (df[list(filter_dict)] == pd.Series(filter_dict)).all(axis=1),
                settings_cols,
            ].values

            filter_dict["case_id"] = row.case_id  # Set back to case we want to modify

            df.loc[
                (df[list(filter_dict)] == pd.Series(filter_dict)).all(axis=1),
                settings_cols,
            ] = new_values

    return df


def load_demand_segments(settings):
    """Load a file of demand segments as defined by the user in CSV.

    Parameters
    ----------
    settings : dict
        User defined PowerGenome settings. Must have the keys "input_folder" and
        "demand_segments_fn".

    Returns
    -------
    DataFrame
        Demand segments with columns such as "Voll", "Demand_segment", etc.
    """

    path = Path(settings["input_folder"]) / settings["demand_segments_fn"]
    demand_segments = pd.read_csv(path)

    return demand_segments


def load_user_genx_settings(settings):
    """Load a file with user-supplied GenX settings and copy values to cases where
    needed.

    Parameters
    ----------
    settings : dict
        User defined PowerGenome settings. Must have the keys "input_folder" and
        "case_genx_settings_fn".

    Returns
    -------
    DataFrame
        Values for GenX settings across cases and years as defined by the user. The
        index is ["case_id", "year"] and columns are GenX parameters.
    """

    path = Path(settings["input_folder"]) / settings["case_genx_settings_fn"]
    genx_case_settings = pd.read_csv(path)

    if "copy_case_id" in genx_case_settings.columns:
        genx_case_settings = copy_case_values(
            genx_case_settings, match_cols=["case_id", "year"]
        )

    genx_case_settings = genx_case_settings.drop(columns=["copy_case_id"])
    genx_case_settings = genx_case_settings.set_index(["case_id", "year"])

    return genx_case_settings


def overwrite_wind_pv_capacity(df, settings):
    """Use external data to overwrite the wind and solarpv capacity extracted from
    EIA860.

    Parameters
    ----------
    df : DataFrame
        Existing generators dataframe, with columns "region", "technology", and
        "Existing_Cap_MW". The technologies should include "Solar Photovoltaic"
        and "Onshore Wind Turbine".
    settings : dict
        User defined PowerGenome settings. Must have the keys "input_folder" and
        "region_wind_pv_cap_fn".

    Returns
    -------
    DataFrame
        Same as input dataframe but with new capacity values for technologies defined
        in the "region_wind_pv_cap_fn" file.
    """
    from powergenome.util import reverse_dict_of_lists

    idx = pd.IndexSlice

    path = settings["input_folder"] / settings["region_wind_pv_cap_fn"]

    wind_pv_ipm_region_capacity = pd.read_csv(path)

    region_agg_map = reverse_dict_of_lists(settings.get("region_aggregations"))

    # Set model_region as IPM_region to start
    wind_pv_ipm_region_capacity["model_region"] = wind_pv_ipm_region_capacity[
        "IPM_Region"
    ]
    # Change any aggregated regions to the user-defined model_region
    wind_pv_ipm_region_capacity.loc[
        wind_pv_ipm_region_capacity["IPM_Region"].isin(region_agg_map), "model_region"
    ] = wind_pv_ipm_region_capacity.loc[
        wind_pv_ipm_region_capacity["IPM_Region"].isin(region_agg_map), "IPM_Region"
    ].map(
        region_agg_map
    )
    wind_pv_model_region_capacity = wind_pv_ipm_region_capacity.groupby(
        ["model_region", "technology"]
    ).sum()

    df = df.reset_index()

    for region in df["region"].unique():
        for tech in ["Solar Photovoltaic", "Onshore Wind Turbine"]:
            if tech in df.query("region == @region")["technology"].to_list():
                df.loc[
                    (df["region"] == region) & (df["technology"] == tech),
                    "Existing_Cap_MW",
                ] = wind_pv_model_region_capacity.loc[
                    idx[region, tech], "nameplate_capacity_mw"
                ]

    df = df.set_index(["region", "technology", "cluster"])

    return df


def make_usr_demand_profiles(path, settings):
    idx = pd.IndexSlice
    year = settings["model_year"]
    scenario = settings["electrification"]

    df = pd.read_csv(path, header=[0, 1, 2])
    scenario_df = df.loc[:, idx[str(year), scenario]]

    return scenario_df<|MERGE_RESOLUTION|>--- conflicted
+++ resolved
@@ -5,6 +5,7 @@
 import pandas as pd
 from pathlib import Path
 
+from powergenome.price_adjustment import inflation_price_adjustment
 from powergenome.util import snake_case_col
 
 logger = logging.getLogger(__name__)
@@ -110,97 +111,46 @@
         cluster name to uniquely identify them.
     """
 
+    defaults = {
+        "cluster": 1,
+        "spur_miles": 0,
+        capacity_col: -1,
+        "interconnect_annuity": 0,
+    }
+    # Prepare file
     path = Path(settings["input_folder"]) / settings["capacity_limit_spur_fn"]
     df = pd.read_csv(path)
-    # Prepare file
-    required_cols = [
-        "region",
-        "technology",
-        "cluster",
-<<<<<<< HEAD
-        "spur_miles",
-=======
-        # "spur_line_miles",
->>>>>>> 177a0a4a
-        "max_capacity",
-        # "interconnect_annuity",
-    ]
-    for col in required_cols:
-        assert (
-            col in df.columns
-        ), f"The capacity limit/spur line distance file must have column {col}"
-    df["cluster"] = df["cluster"].fillna(1)
-    # Prepare resources
-    defaults = {"cluster": 1, "spur_miles": 0, capacity_col: -1}
+    for col in "region", "technology":
+        if col not in df:
+            raise KeyError(f"The max capacity/spur file must have column {col}")
     for key, value in defaults.items():
+        df[key] = df[key].fillna(value) if key in df else value
         new_resource_df[key] = (
             new_resource_df[key].fillna(value) if key in new_resource_df else value
         )
     # Update resources
     grouped_df = df.groupby(["region", "technology"])
-<<<<<<< HEAD
-=======
-
-    new_resource_df[capacity_col] = -1
-    new_resource_df["spur_miles"] = 0
->>>>>>> 177a0a4a
     for (region, tech), _df in grouped_df:
         mask = (new_resource_df["region"] == region) & (
             new_resource_df["technology"].str.lower().str.contains(tech.lower())
         )
-<<<<<<< HEAD
-=======
-
-        # assert len(new_resource_df.loc[mask, :]) == len(_df), (
-        #     f"There is a mismatch between the number of {tech} resources in {region}, "
-        #     f"({len(new_resource_df.loc[mask, :])}) and the number of spur line "
-        #     f"distances provided in {settings['capacity_limit_spur_line_fn']}, "
-        #     f"({len(_df)})"
-        # )
-        if len(new_resource_df.loc[mask, :]) != len(_df):
-            print(region, tech, new_resource_df.technology.unique())
-            print(new_resource_df.loc[mask, :])
-            print(_df)
-
-        new_resource_df.loc[mask, capacity_col] = _df["max_capacity"].values
-        for col in [
-            "spur_miles",
-            "offshore_spur_miles",
-            "tx_miles",
-            "interconnect_annuity",
-        ]:
-            if col in _df.columns:
-                new_resource_df.loc[mask, col] = _df[col].values
-        new_resource_df.loc[mask, "cluster"] = _df["cluster"].values
-
->>>>>>> 177a0a4a
         if mask.sum() > 1:
             raise ValueError(
                 f"Resource {tech} in region {region} from file "
                 f"{settings['capacity_limit_spur_fn']} matches multiple resources"
             )
-<<<<<<< HEAD
         for key, value in defaults.items():
             _key = "max_capacity" if key == capacity_col else key
             new_resource_df.loc[mask & (new_resource_df[key] == value), key] = _df[
                 _key
             ].values
-=======
-
-    if "interconnect_annuity" in new_resource_df.columns:
-        from powergenome.price_adjustment import inflation_price_adjustment
-
-        logger.info(
-            f"Inflating external interconnect annuity costs from 2017 to "
-            f"{settings['target_usd_year']}"
-        )
-        new_resource_df["interconnect_annuity"] = inflation_price_adjustment(
-            new_resource_df["interconnect_annuity"].fillna(0),
-            2017,
-            settings["target_usd_year"],
-        )
-
->>>>>>> 177a0a4a
+    logger.info(
+        f"Inflating external interconnect annuity costs from 2017 to "
+        f"{settings['target_usd_year']}"
+    )
+    new_resource_df["interconnect_annuity"] = inflation_price_adjustment(
+        new_resource_df["interconnect_annuity"], 2017, settings["target_usd_year"],
+    )
     return new_resource_df
 
 
