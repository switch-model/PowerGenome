--- conflicted
+++ resolved
@@ -433,11 +433,7 @@
     if min_capacity:
         data = min_capacity_mw(data, min_cap=min_capacity)
     if site_map is not None:
-<<<<<<< HEAD
-        site_ids = [str(int(site_map.loc[i])) for i in data["cpa_id"]]
-=======
         site_ids = [site_map.loc[i] for i in data["cpa_id"]]
->>>>>>> 80af35fd
     else:
         site_ids = [str(int(i)) for i in data["cpa_id"]]
     if profile_path is not None:
