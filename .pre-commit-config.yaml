--- conflicted
+++ resolved
@@ -8,10 +8,6 @@
     -   id: check-added-large-files
         args: ['--maxkb=80000']
 -   repo: https://github.com/psf/black
-<<<<<<< HEAD
-    rev: 23.1.0
-=======
     rev: 23.3.0
->>>>>>> 4c402c1a
     hooks:
     -   id: black